<?xml version="1.0" encoding="UTF-8"?>
<ui version="4.0">
 <class>mainWindow</class>
 <widget class="QMainWindow" name="mainWindow">
  <property name="geometry">
   <rect>
    <x>0</x>
    <y>0</y>
    <width>700</width>
    <height>950</height>
   </rect>
  </property>
  <property name="windowTitle">
   <string>SBEMimage Control Window</string>
  </property>
  <widget class="QWidget" name="centralwidget">
   <widget class="QTabWidget" name="tabWidget">
    <property name="enabled">
     <bool>true</bool>
    </property>
    <property name="geometry">
     <rect>
      <x>10</x>
      <y>9</y>
      <width>691</width>
      <height>535</height>
     </rect>
    </property>
    <property name="toolTip">
     <string/>
    </property>
    <property name="currentIndex">
     <number>3</number>
    </property>
    <widget class="QWidget" name="mainControls">
     <attribute name="title">
      <string>Main controls</string>
     </attribute>
     <widget class="QGroupBox" name="groupBox_SEM">
      <property name="geometry">
       <rect>
        <x>10</x>
        <y>10</y>
        <width>171</width>
        <height>81</height>
       </rect>
      </property>
      <property name="title">
       <string>SEM</string>
      </property>
      <widget class="QLabel" name="label_beamSettings">
       <property name="geometry">
        <rect>
         <x>50</x>
         <y>55</y>
         <width>91</width>
         <height>16</height>
        </rect>
       </property>
       <property name="text">
        <string>0.0 kV, 0000 pA</string>
       </property>
      </widget>
      <widget class="QLabel" name="label_SEM">
       <property name="geometry">
        <rect>
         <x>10</x>
         <y>25</y>
         <width>91</width>
         <height>16</height>
        </rect>
       </property>
       <property name="text">
        <string>DEVICENAME</string>
       </property>
      </widget>
      <widget class="QLabel" name="label_le">
       <property name="geometry">
        <rect>
         <x>10</x>
         <y>55</y>
         <width>31</width>
         <height>16</height>
        </rect>
       </property>
       <property name="text">
        <string>Beam:</string>
       </property>
      </widget>
      <widget class="QPushButton" name="pushButton_SEMSettings">
       <property name="enabled">
        <bool>true</bool>
       </property>
       <property name="geometry">
        <rect>
         <x>130</x>
         <y>20</y>
         <width>30</width>
         <height>23</height>
        </rect>
       </property>
       <property name="text">
        <string/>
       </property>
      </widget>
     </widget>
     <widget class="QGroupBox" name="groupBox_2">
      <property name="geometry">
       <rect>
        <x>190</x>
        <y>10</y>
        <width>171</width>
        <height>211</height>
       </rect>
      </property>
      <property name="title">
       <string>Overviews</string>
      </property>
      <widget class="QComboBox" name="comboBox_OVSelector">
       <property name="geometry">
        <rect>
         <x>10</x>
         <y>20</y>
         <width>69</width>
         <height>22</height>
        </rect>
       </property>
      </widget>
      <widget class="QPushButton" name="pushButton_OVSettings">
       <property name="enabled">
        <bool>true</bool>
       </property>
       <property name="geometry">
        <rect>
         <x>130</x>
         <y>20</y>
         <width>30</width>
         <height>23</height>
        </rect>
       </property>
       <property name="text">
        <string/>
       </property>
      </widget>
      <widget class="QLabel" name="label_OVMagnification">
       <property name="geometry">
        <rect>
         <x>90</x>
         <y>75</y>
         <width>71</width>
         <height>16</height>
        </rect>
       </property>
       <property name="text">
        <string>0000</string>
       </property>
      </widget>
      <widget class="QLabel" name="label_OVDwellTime">
       <property name="geometry">
        <rect>
         <x>90</x>
         <y>95</y>
         <width>81</width>
         <height>16</height>
        </rect>
       </property>
       <property name="text">
        <string>00.00 µs</string>
       </property>
      </widget>
      <widget class="QLabel" name="label_OVLocation">
       <property name="geometry">
        <rect>
         <x>10</x>
         <y>185</y>
         <width>151</width>
         <height>16</height>
        </rect>
       </property>
       <property name="text">
        <string>X: 00000.000, Y: 00000.000</string>
       </property>
      </widget>
      <widget class="QLabel" name="label_fs_2">
       <property name="geometry">
        <rect>
         <x>10</x>
         <y>55</y>
         <width>61</width>
         <height>16</height>
        </rect>
       </property>
       <property name="text">
        <string>OV size:</string>
       </property>
      </widget>
      <widget class="QLabel" name="label_dt_2">
       <property name="geometry">
        <rect>
         <x>10</x>
         <y>95</y>
         <width>61</width>
         <height>16</height>
        </rect>
       </property>
       <property name="text">
        <string>Dwell time:</string>
       </property>
      </widget>
      <widget class="QLabel" name="label_o_2">
       <property name="geometry">
        <rect>
         <x>10</x>
         <y>165</y>
         <width>141</width>
         <height>16</height>
        </rect>
       </property>
       <property name="text">
        <string>Location:</string>
       </property>
      </widget>
      <widget class="QLabel" name="label_OVSize">
       <property name="geometry">
        <rect>
         <x>90</x>
         <y>55</y>
         <width>81</width>
         <height>16</height>
        </rect>
       </property>
       <property name="text">
        <string>00000 x 00000</string>
       </property>
      </widget>
      <widget class="QLabel" name="label_ps_2">
       <property name="geometry">
        <rect>
         <x>10</x>
         <y>75</y>
         <width>71</width>
         <height>16</height>
        </rect>
       </property>
       <property name="text">
        <string>Magnification:</string>
       </property>
      </widget>
      <widget class="QLabel" name="label_10">
       <property name="geometry">
        <rect>
         <x>10</x>
         <y>115</y>
         <width>151</width>
         <height>16</height>
        </rect>
       </property>
       <property name="text">
        <string>Debris detection area:</string>
       </property>
      </widget>
      <widget class="QLabel" name="label_debrisDetectionArea">
       <property name="geometry">
        <rect>
         <x>10</x>
         <y>135</y>
         <width>161</width>
         <height>16</height>
        </rect>
       </property>
       <property name="text">
        <string>(00000, 00000, 00000, 00000)</string>
       </property>
      </widget>
     </widget>
     <widget class="QGroupBox" name="groupBox_5">
      <property name="geometry">
       <rect>
        <x>10</x>
        <y>230</y>
        <width>661</width>
        <height>271</height>
       </rect>
      </property>
      <property name="title">
       <string>Stack acquisition</string>
      </property>
      <widget class="QPushButton" name="pushButton_startAcq">
       <property name="geometry">
        <rect>
         <x>10</x>
         <y>235</y>
         <width>101</width>
         <height>23</height>
        </rect>
       </property>
       <property name="font">
        <font>
         <weight>75</weight>
         <bold>true</bold>
        </font>
       </property>
       <property name="text">
        <string>START</string>
       </property>
      </widget>
      <widget class="QPushButton" name="pushButton_pauseAcq">
       <property name="enabled">
        <bool>false</bool>
       </property>
       <property name="geometry">
        <rect>
         <x>120</x>
         <y>235</y>
         <width>101</width>
         <height>23</height>
        </rect>
       </property>
       <property name="font">
        <font>
         <weight>75</weight>
         <bold>true</bold>
        </font>
       </property>
       <property name="text">
        <string>PAUSE</string>
       </property>
      </widget>
      <widget class="QPushButton" name="pushButton_resetAcq">
       <property name="enabled">
        <bool>false</bool>
       </property>
       <property name="geometry">
        <rect>
         <x>230</x>
         <y>235</y>
         <width>101</width>
         <height>23</height>
        </rect>
       </property>
       <property name="font">
        <font>
         <weight>75</weight>
         <bold>true</bold>
        </font>
       </property>
       <property name="text">
        <string>RESET</string>
       </property>
      </widget>
      <widget class="QLabel" name="label_ns">
       <property name="geometry">
        <rect>
         <x>10</x>
         <y>60</y>
         <width>121</width>
         <height>16</height>
        </rect>
       </property>
       <property name="text">
        <string>Target number of slices:</string>
       </property>
      </widget>
      <widget class="QLabel" name="label_st">
       <property name="geometry">
        <rect>
         <x>190</x>
         <y>60</y>
         <width>81</width>
         <height>16</height>
        </rect>
       </property>
       <property name="text">
        <string>Slice thickness:</string>
       </property>
      </widget>
      <widget class="QCheckBox" name="checkBox_useAutofocus">
       <property name="enabled">
        <bool>true</bool>
       </property>
       <property name="geometry">
        <rect>
         <x>190</x>
         <y>145</y>
         <width>91</width>
         <height>17</height>
        </rect>
       </property>
       <property name="text">
        <string>Autofocus</string>
       </property>
      </widget>
      <widget class="QCheckBox" name="checkBox_useDebrisDetection">
       <property name="geometry">
        <rect>
         <x>10</x>
         <y>145</y>
         <width>101</width>
         <height>17</height>
        </rect>
       </property>
       <property name="text">
        <string>Debris detection</string>
       </property>
      </widget>
      <widget class="Line" name="line">
       <property name="geometry">
        <rect>
         <x>335</x>
         <y>22</y>
         <width>20</width>
         <height>239</height>
        </rect>
       </property>
       <property name="orientation">
        <enum>Qt::Vertical</enum>
       </property>
      </widget>
      <widget class="QLabel" name="label">
       <property name="geometry">
        <rect>
         <x>360</x>
         <y>100</y>
         <width>121</width>
         <height>16</height>
        </rect>
       </property>
       <property name="text">
        <string>Estimated total duration:</string>
       </property>
      </widget>
      <widget class="QLabel" name="label_dose">
       <property name="geometry">
        <rect>
         <x>500</x>
         <y>30</y>
         <width>171</width>
         <height>16</height>
        </rect>
       </property>
       <property name="text">
        <string/>
       </property>
      </widget>
      <widget class="QProgressBar" name="progressBar">
       <property name="geometry">
        <rect>
         <x>360</x>
         <y>234</y>
         <width>281</width>
         <height>23</height>
        </rect>
       </property>
       <property name="value">
        <number>0</number>
       </property>
      </widget>
      <widget class="QLabel" name="label_2">
       <property name="geometry">
        <rect>
         <x>360</x>
         <y>145</y>
         <width>201</width>
         <height>16</height>
        </rect>
       </property>
       <property name="text">
        <string>Estimated date and time of completion:</string>
       </property>
      </widget>
      <widget class="QCheckBox" name="checkBox_useMonitoring">
       <property name="geometry">
        <rect>
         <x>10</x>
         <y>95</y>
         <width>101</width>
         <height>17</height>
        </rect>
       </property>
       <property name="text">
        <string>E-mail monitoring</string>
       </property>
      </widget>
      <widget class="QToolButton" name="toolButton_monitoringSettings">
       <property name="geometry">
        <rect>
         <x>120</x>
         <y>95</y>
         <width>25</width>
         <height>19</height>
        </rect>
       </property>
       <property name="text">
        <string>...</string>
       </property>
      </widget>
      <widget class="QLabel" name="label_totalDuration">
       <property name="geometry">
        <rect>
         <x>360</x>
         <y>120</y>
         <width>121</width>
         <height>16</height>
        </rect>
       </property>
       <property name="text">
        <string>0 d 0 h 0 min</string>
       </property>
      </widget>
      <widget class="QLabel" name="label_totalData">
       <property name="geometry">
        <rect>
         <x>500</x>
         <y>120</y>
         <width>141</width>
         <height>16</height>
        </rect>
       </property>
       <property name="text">
        <string>0.0 GB</string>
       </property>
      </widget>
      <widget class="QLabel" name="label_dateEstimate">
       <property name="geometry">
        <rect>
         <x>360</x>
         <y>165</y>
         <width>231</width>
         <height>16</height>
        </rect>
       </property>
       <property name="text">
        <string>---</string>
       </property>
      </widget>
      <widget class="QToolButton" name="toolButton_autofocus">
       <property name="geometry">
        <rect>
         <x>300</x>
         <y>145</y>
         <width>25</width>
         <height>19</height>
        </rect>
       </property>
       <property name="text">
        <string>...</string>
       </property>
      </widget>
      <widget class="QLabel" name="label_dose_3">
       <property name="geometry">
        <rect>
         <x>360</x>
         <y>30</y>
         <width>131</width>
         <height>16</height>
        </rect>
       </property>
       <property name="text">
        <string>Electron dose (min .. max): </string>
       </property>
      </widget>
      <widget class="QCheckBox" name="checkBox_takeOV">
       <property name="geometry">
        <rect>
         <x>10</x>
         <y>120</y>
         <width>101</width>
         <height>17</height>
        </rect>
       </property>
       <property name="text">
        <string>Take overviews</string>
       </property>
      </widget>
      <widget class="QToolButton" name="toolButton_debrisDetection">
       <property name="geometry">
        <rect>
         <x>120</x>
         <y>145</y>
         <width>25</width>
         <height>19</height>
        </rect>
       </property>
       <property name="text">
        <string>...</string>
       </property>
      </widget>
      <widget class="QToolButton" name="toolButton_OVSettings">
       <property name="geometry">
        <rect>
         <x>120</x>
         <y>120</y>
         <width>25</width>
         <height>19</height>
        </rect>
       </property>
       <property name="text">
        <string>...</string>
       </property>
      </widget>
      <widget class="QLabel" name="label_4">
       <property name="geometry">
        <rect>
         <x>360</x>
         <y>200</y>
         <width>71</width>
         <height>16</height>
        </rect>
       </property>
       <property name="text">
        <string>Current slice:</string>
       </property>
      </widget>
      <widget class="QLabel" name="label_sliceCounter">
       <property name="geometry">
        <rect>
         <x>470</x>
         <y>200</y>
         <width>181</width>
         <height>16</height>
        </rect>
       </property>
       <property name="font">
        <font>
         <weight>75</weight>
         <bold>true</bold>
        </font>
       </property>
       <property name="text">
        <string>---</string>
       </property>
      </widget>
      <widget class="QLabel" name="label_6">
       <property name="geometry">
        <rect>
         <x>500</x>
         <y>100</y>
         <width>141</width>
         <height>16</height>
        </rect>
       </property>
       <property name="text">
        <string>Estimated data volume:</string>
       </property>
      </widget>
      <widget class="QLabel" name="label_dimensions_2">
       <property name="geometry">
        <rect>
         <x>360</x>
         <y>55</y>
         <width>121</width>
         <height>16</height>
        </rect>
       </property>
       <property name="text">
        <string>Acquisition area in X-Y:</string>
       </property>
      </widget>
      <widget class="QLabel" name="label_totalArea">
       <property name="geometry">
        <rect>
         <x>360</x>
         <y>75</y>
         <width>111</width>
         <height>16</height>
        </rect>
       </property>
       <property name="text">
        <string>00000.0 µm</string>
       </property>
      </widget>
      <widget class="QCheckBox" name="checkBox_askUser">
       <property name="geometry">
        <rect>
         <x>10</x>
         <y>170</y>
         <width>101</width>
         <height>17</height>
        </rect>
       </property>
       <property name="text">
        <string>&quot;Ask user&quot; mode</string>
       </property>
      </widget>
      <widget class="QCheckBox" name="checkBox_monitorTiles">
       <property name="enabled">
        <bool>true</bool>
       </property>
       <property name="geometry">
        <rect>
         <x>190</x>
         <y>120</y>
         <width>111</width>
         <height>17</height>
        </rect>
       </property>
       <property name="text">
        <string>Image monitoring</string>
       </property>
      </widget>
      <widget class="QToolButton" name="toolButton_monitorTiles">
       <property name="geometry">
        <rect>
         <x>300</x>
         <y>120</y>
         <width>25</width>
         <height>19</height>
        </rect>
       </property>
       <property name="text">
        <string>...</string>
       </property>
      </widget>
      <widget class="QLabel" name="label_acqIndicator">
       <property name="geometry">
        <rect>
         <x>10</x>
         <y>200</y>
         <width>141</width>
         <height>20</height>
        </rect>
       </property>
       <property name="font">
        <font>
         <weight>75</weight>
         <bold>true</bold>
        </font>
       </property>
       <property name="text">
        <string>System idle.</string>
       </property>
      </widget>
      <widget class="QToolButton" name="toolButton_plasmaCleaner">
       <property name="enabled">
        <bool>true</bool>
       </property>
       <property name="geometry">
        <rect>
         <x>300</x>
         <y>170</y>
         <width>25</width>
         <height>19</height>
        </rect>
       </property>
       <property name="text">
        <string>...</string>
       </property>
      </widget>
      <widget class="QCheckBox" name="checkBox_plasmaCleaner">
       <property name="enabled">
        <bool>true</bool>
       </property>
       <property name="geometry">
        <rect>
         <x>190</x>
         <y>170</y>
         <width>91</width>
         <height>17</height>
        </rect>
       </property>
       <property name="text">
        <string>Plasma cleaner</string>
       </property>
      </widget>
      <widget class="QCheckBox" name="checkBox_mirrorDrive">
       <property name="enabled">
        <bool>true</bool>
       </property>
       <property name="geometry">
        <rect>
         <x>190</x>
         <y>95</y>
         <width>91</width>
         <height>17</height>
        </rect>
       </property>
       <property name="text">
        <string>Disk mirroring</string>
       </property>
      </widget>
      <widget class="QToolButton" name="toolButton_mirrorDrive">
       <property name="geometry">
        <rect>
         <x>300</x>
         <y>95</y>
         <width>25</width>
         <height>19</height>
        </rect>
       </property>
       <property name="text">
        <string>...</string>
       </property>
      </widget>
      <widget class="QToolButton" name="toolButton_askUserMode">
       <property name="geometry">
        <rect>
         <x>120</x>
         <y>170</y>
         <width>25</width>
         <height>19</height>
        </rect>
       </property>
       <property name="text">
        <string>...</string>
       </property>
      </widget>
      <widget class="QPushButton" name="pushButton_acqSettings">
       <property name="geometry">
        <rect>
         <x>300</x>
         <y>25</y>
         <width>30</width>
         <height>23</height>
        </rect>
       </property>
       <property name="text">
        <string/>
       </property>
      </widget>
      <widget class="QLabel" name="label_numberSlices">
       <property name="geometry">
        <rect>
         <x>132</x>
         <y>60</y>
         <width>61</width>
         <height>16</height>
        </rect>
       </property>
       <property name="font">
        <font>
         <weight>50</weight>
         <bold>false</bold>
        </font>
       </property>
       <property name="text">
        <string>000000</string>
       </property>
      </widget>
      <widget class="QLabel" name="label_16">
       <property name="geometry">
        <rect>
         <x>330</x>
         <y>55</y>
         <width>31</width>
         <height>16</height>
        </rect>
       </property>
       <property name="text">
        <string/>
       </property>
      </widget>
      <widget class="QLineEdit" name="lineEdit_baseDir">
       <property name="enabled">
        <bool>false</bool>
       </property>
       <property name="geometry">
        <rect>
         <x>10</x>
         <y>25</y>
         <width>261</width>
         <height>23</height>
        </rect>
       </property>
      </widget>
      <widget class="QLabel" name="label_sliceThickness">
       <property name="geometry">
        <rect>
         <x>270</x>
         <y>60</y>
         <width>46</width>
         <height>16</height>
        </rect>
       </property>
       <property name="font">
        <font>
         <weight>50</weight>
         <bold>false</bold>
        </font>
       </property>
       <property name="text">
        <string>000 nm</string>
       </property>
      </widget>
      <widget class="QLabel" name="label_dimensions_3">
       <property name="geometry">
        <rect>
         <x>500</x>
         <y>55</y>
         <width>121</width>
         <height>16</height>
        </rect>
       </property>
       <property name="text">
        <string>Total depth in Z:</string>
       </property>
      </widget>
      <widget class="QLabel" name="label_totalZ">
       <property name="geometry">
        <rect>
         <x>500</x>
         <y>75</y>
         <width>111</width>
         <height>16</height>
        </rect>
       </property>
       <property name="text">
        <string>00000.0 µm</string>
       </property>
      </widget>
     </widget>
     <widget class="QGroupBox" name="groupBox_3">
      <property name="geometry">
       <rect>
        <x>370</x>
        <y>10</y>
        <width>171</width>
        <height>211</height>
       </rect>
      </property>
      <property name="title">
       <string>Tile grids</string>
      </property>
      <widget class="QLabel" name="label_gridSize">
       <property name="geometry">
        <rect>
         <x>80</x>
         <y>55</y>
         <width>71</width>
         <height>16</height>
        </rect>
       </property>
       <property name="text">
        <string>00 x 00</string>
       </property>
      </widget>
      <widget class="QLabel" name="label_numberActiveTiles">
       <property name="geometry">
        <rect>
         <x>80</x>
         <y>95</y>
         <width>71</width>
         <height>16</height>
        </rect>
       </property>
       <property name="text">
        <string>000</string>
       </property>
      </widget>
      <widget class="QLabel" name="label_at">
       <property name="geometry">
        <rect>
         <x>10</x>
         <y>95</y>
         <width>61</width>
         <height>16</height>
        </rect>
       </property>
       <property name="text">
        <string>Active tiles:</string>
       </property>
      </widget>
      <widget class="QLabel" name="label_g">
       <property name="geometry">
        <rect>
         <x>10</x>
         <y>55</y>
         <width>61</width>
         <height>16</height>
        </rect>
       </property>
       <property name="text">
        <string>Grid size:</string>
       </property>
      </widget>
      <widget class="QLabel" name="label_o">
       <property name="geometry">
        <rect>
         <x>10</x>
         <y>165</y>
         <width>141</width>
         <height>16</height>
        </rect>
       </property>
       <property name="text">
        <string>Location of tile 0:</string>
       </property>
      </widget>
      <widget class="QPushButton" name="pushButton_gridSettings">
       <property name="geometry">
        <rect>
         <x>130</x>
         <y>20</y>
         <width>30</width>
         <height>23</height>
        </rect>
       </property>
       <property name="text">
        <string/>
       </property>
      </widget>
      <widget class="QLabel" name="label_gridOrigin">
       <property name="geometry">
        <rect>
         <x>10</x>
         <y>185</y>
         <width>151</width>
         <height>16</height>
        </rect>
       </property>
       <property name="text">
        <string>X: 00000.000, Y: 00000.000</string>
       </property>
      </widget>
      <widget class="QComboBox" name="comboBox_gridSelector">
       <property name="geometry">
        <rect>
         <x>10</x>
         <y>21</y>
         <width>91</width>
         <height>21</height>
        </rect>
       </property>
       <property name="iconSize">
        <size>
         <width>18</width>
         <height>9</height>
        </size>
       </property>
      </widget>
      <widget class="QLabel" name="label_ps">
       <property name="geometry">
        <rect>
         <x>10</x>
         <y>115</y>
         <width>51</width>
         <height>16</height>
        </rect>
       </property>
       <property name="text">
        <string>Pixel size:</string>
       </property>
      </widget>
      <widget class="QLabel" name="label_tilePixelSize">
       <property name="geometry">
        <rect>
         <x>80</x>
         <y>115</y>
         <width>71</width>
         <height>16</height>
        </rect>
       </property>
       <property name="text">
        <string>000.0 nm</string>
       </property>
      </widget>
      <widget class="QLabel" name="label_fs">
       <property name="geometry">
        <rect>
         <x>10</x>
         <y>75</y>
         <width>61</width>
         <height>16</height>
        </rect>
       </property>
       <property name="text">
        <string>Tile size:</string>
       </property>
      </widget>
      <widget class="QLabel" name="label_tileSize">
       <property name="geometry">
        <rect>
         <x>80</x>
         <y>75</y>
         <width>91</width>
         <height>16</height>
        </rect>
       </property>
       <property name="text">
        <string>00000 x 00000</string>
       </property>
      </widget>
      <widget class="QLabel" name="label_tileDwellTime">
       <property name="geometry">
        <rect>
         <x>80</x>
         <y>135</y>
         <width>81</width>
         <height>16</height>
        </rect>
       </property>
       <property name="text">
        <string>00.00 µs</string>
       </property>
      </widget>
      <widget class="QLabel" name="label_dt">
       <property name="geometry">
        <rect>
         <x>10</x>
         <y>135</y>
         <width>61</width>
         <height>16</height>
        </rect>
       </property>
       <property name="text">
        <string>Dwell time:</string>
       </property>
      </widget>
     </widget>
     <widget class="QGroupBox" name="groupBox_8">
      <property name="geometry">
       <rect>
        <x>550</x>
        <y>10</y>
        <width>121</width>
        <height>211</height>
       </rect>
      </property>
      <property name="title">
       <string>Manual commands</string>
      </property>
      <widget class="QPushButton" name="pushButton_doApproach">
       <property name="geometry">
        <rect>
         <x>10</x>
         <y>20</y>
         <width>101</width>
         <height>23</height>
        </rect>
       </property>
       <property name="text">
        <string>Approach</string>
       </property>
      </widget>
      <widget class="QPushButton" name="pushButton_doSweep">
       <property name="geometry">
        <rect>
         <x>10</x>
         <y>50</y>
         <width>101</width>
         <height>23</height>
        </rect>
       </property>
       <property name="text">
        <string>Sweep</string>
       </property>
      </widget>
      <widget class="QPushButton" name="pushButton_saveViewport">
       <property name="geometry">
        <rect>
         <x>10</x>
         <y>110</y>
         <width>101</width>
         <height>23</height>
        </rect>
       </property>
       <property name="text">
        <string>Screenshot</string>
       </property>
      </widget>
      <widget class="QPushButton" name="pushButton_grabFrame">
       <property name="geometry">
        <rect>
         <x>10</x>
         <y>80</y>
         <width>101</width>
         <height>23</height>
        </rect>
       </property>
       <property name="text">
        <string>Grab frame</string>
       </property>
      </widget>
      <widget class="QPushButton" name="pushButton_EHTToggle">
       <property name="geometry">
        <rect>
         <x>10</x>
         <y>180</y>
         <width>101</width>
         <height>23</height>
        </rect>
       </property>
       <property name="text">
        <string>EHT ON/OFF</string>
       </property>
      </widget>
     </widget>
     <widget class="QGroupBox" name="groupBox_stage">
      <property name="geometry">
       <rect>
        <x>10</x>
        <y>100</y>
        <width>171</width>
        <height>121</height>
       </rect>
      </property>
      <property name="title">
       <string>Microtome/Stage</string>
      </property>
      <widget class="QPushButton" name="pushButton_microtomeSettings">
       <property name="geometry">
        <rect>
         <x>130</x>
         <y>20</y>
         <width>30</width>
         <height>23</height>
        </rect>
       </property>
       <property name="text">
        <string/>
       </property>
      </widget>
      <widget class="QLabel" name="label_microtome">
       <property name="geometry">
        <rect>
         <x>10</x>
         <y>25</y>
         <width>91</width>
         <height>16</height>
        </rect>
       </property>
       <property name="text">
        <string>DEVICENAME</string>
       </property>
      </widget>
      <widget class="QLabel" name="label_currentStageZ">
       <property name="geometry">
        <rect>
         <x>10</x>
         <y>95</y>
         <width>161</width>
         <height>16</height>
        </rect>
       </property>
       <property name="text">
        <string>Z: 00000.000</string>
       </property>
      </widget>
      <widget class="QLabel" name="label_lcsp">
       <property name="geometry">
        <rect>
         <x>10</x>
         <y>55</y>
         <width>161</width>
         <height>16</height>
        </rect>
       </property>
       <property name="text">
        <string>Last confirmed stage position:</string>
       </property>
      </widget>
      <widget class="QLabel" name="label_currentStageXY">
       <property name="geometry">
        <rect>
         <x>10</x>
         <y>75</y>
         <width>161</width>
         <height>16</height>
        </rect>
       </property>
       <property name="text">
        <string>X: 00000.000, Y: 00000.000</string>
       </property>
      </widget>
     </widget>
    </widget>
    <widget class="QWidget" name="focusTool">
     <attribute name="title">
      <string>Focus tool</string>
     </attribute>
     <widget class="QLabel" name="img_focusToolViewer">
      <property name="geometry">
       <rect>
        <x>40</x>
        <y>20</y>
        <width>512</width>
        <height>384</height>
       </rect>
      </property>
      <property name="text">
       <string/>
      </property>
     </widget>
     <widget class="QPushButton" name="pushButton_focusToolStart">
      <property name="geometry">
       <rect>
        <x>20</x>
        <y>440</y>
        <width>101</width>
        <height>23</height>
       </rect>
      </property>
      <property name="text">
       <string>Run cycle</string>
      </property>
     </widget>
     <widget class="QRadioButton" name="radioButton_focus">
      <property name="geometry">
       <rect>
        <x>440</x>
        <y>430</y>
        <width>82</width>
        <height>17</height>
       </rect>
      </property>
      <property name="text">
       <string>Focus (WD)</string>
      </property>
      <property name="checked">
       <bool>true</bool>
      </property>
     </widget>
     <widget class="QRadioButton" name="radioButton_stigX">
      <property name="geometry">
       <rect>
        <x>440</x>
        <y>450</y>
        <width>82</width>
        <height>17</height>
       </rect>
      </property>
      <property name="text">
       <string>Stigmator X</string>
      </property>
     </widget>
     <widget class="QRadioButton" name="radioButton_stigY">
      <property name="geometry">
       <rect>
        <x>440</x>
        <y>470</y>
        <width>82</width>
        <height>17</height>
       </rect>
      </property>
      <property name="text">
       <string>Stigmator Y</string>
      </property>
     </widget>
     <widget class="QComboBox" name="comboBox_selectTileFT">
      <property name="geometry">
       <rect>
        <x>220</x>
        <y>450</y>
        <width>91</width>
        <height>22</height>
       </rect>
      </property>
     </widget>
     <widget class="QLabel" name="label_5">
      <property name="geometry">
       <rect>
        <x>587</x>
        <y>325</y>
        <width>51</width>
        <height>20</height>
       </rect>
      </property>
      <property name="text">
       <string>Pixel size</string>
      </property>
      <property name="alignment">
       <set>Qt::AlignCenter</set>
      </property>
     </widget>
     <widget class="QSpinBox" name="spinBox_ftPixelSize">
      <property name="geometry">
       <rect>
        <x>592</x>
        <y>360</y>
        <width>42</width>
        <height>22</height>
       </rect>
      </property>
      <property name="minimum">
       <number>1</number>
      </property>
      <property name="maximum">
       <number>50</number>
      </property>
      <property name="value">
       <number>4</number>
      </property>
     </widget>
     <widget class="QSlider" name="verticalSlider_ftDelta">
      <property name="geometry">
       <rect>
        <x>606</x>
        <y>65</y>
        <width>20</width>
        <height>141</height>
       </rect>
      </property>
      <property name="maximum">
       <number>10</number>
      </property>
      <property name="value">
       <number>2</number>
      </property>
      <property name="orientation">
       <enum>Qt::Vertical</enum>
      </property>
      <property name="tickPosition">
       <enum>QSlider::TicksBelow</enum>
      </property>
     </widget>
     <widget class="QLabel" name="label_7">
      <property name="geometry">
       <rect>
        <x>591</x>
        <y>45</y>
        <width>47</width>
        <height>13</height>
       </rect>
      </property>
      <property name="text">
       <string>Coarse</string>
      </property>
      <property name="alignment">
       <set>Qt::AlignCenter</set>
      </property>
     </widget>
     <widget class="QLabel" name="label_8">
      <property name="geometry">
       <rect>
        <x>590</x>
        <y>215</y>
        <width>47</width>
        <height>13</height>
       </rect>
      </property>
      <property name="text">
       <string>Fine</string>
      </property>
      <property name="alignment">
       <set>Qt::AlignCenter</set>
      </property>
     </widget>
     <widget class="QCheckBox" name="checkBox_zoom">
      <property name="geometry">
       <rect>
        <x>605</x>
        <y>265</y>
        <width>16</width>
        <height>17</height>
       </rect>
      </property>
      <property name="layoutDirection">
       <enum>Qt::LeftToRight</enum>
      </property>
      <property name="text">
       <string/>
      </property>
      <property name="tristate">
       <bool>false</bool>
      </property>
     </widget>
     <widget class="QLabel" name="label_9">
      <property name="geometry">
       <rect>
        <x>590</x>
        <y>285</y>
        <width>47</width>
        <height>13</height>
       </rect>
      </property>
      <property name="text">
       <string>2× zoom</string>
      </property>
      <property name="alignment">
       <set>Qt::AlignCenter</set>
      </property>
     </widget>
     <widget class="QLineEdit" name="lineEdit_currentFocus">
      <property name="enabled">
       <bool>false</bool>
      </property>
      <property name="geometry">
       <rect>
        <x>520</x>
        <y>430</y>
        <width>71</width>
        <height>20</height>
       </rect>
      </property>
     </widget>
     <widget class="QLineEdit" name="lineEdit_currentStigX">
      <property name="enabled">
       <bool>false</bool>
      </property>
      <property name="geometry">
       <rect>
        <x>520</x>
        <y>450</y>
        <width>71</width>
        <height>20</height>
       </rect>
      </property>
     </widget>
     <widget class="QLineEdit" name="lineEdit_currentStigY">
      <property name="enabled">
       <bool>false</bool>
      </property>
      <property name="geometry">
       <rect>
        <x>520</x>
        <y>470</y>
        <width>71</width>
        <height>20</height>
       </rect>
      </property>
     </widget>
     <widget class="QLabel" name="label_13">
      <property name="geometry">
       <rect>
        <x>600</x>
        <y>433</y>
        <width>31</width>
        <height>13</height>
       </rect>
      </property>
      <property name="text">
       <string>mm</string>
      </property>
     </widget>
     <widget class="QLabel" name="label_17">
      <property name="geometry">
       <rect>
        <x>600</x>
        <y>453</y>
        <width>31</width>
        <height>16</height>
       </rect>
      </property>
      <property name="text">
       <string>%</string>
      </property>
     </widget>
     <widget class="QLabel" name="label_18">
      <property name="geometry">
       <rect>
        <x>600</x>
        <y>473</y>
        <width>21</width>
        <height>16</height>
       </rect>
      </property>
      <property name="text">
       <string>%</string>
      </property>
     </widget>
     <widget class="QComboBox" name="comboBox_selectGridFT">
      <property name="geometry">
       <rect>
        <x>140</x>
        <y>450</y>
        <width>81</width>
        <height>22</height>
       </rect>
      </property>
     </widget>
     <widget class="QLabel" name="label_14">
      <property name="geometry">
       <rect>
        <x>592</x>
        <y>340</y>
        <width>41</width>
        <height>20</height>
       </rect>
      </property>
      <property name="text">
       <string>(nm):</string>
      </property>
      <property name="alignment">
       <set>Qt::AlignCenter</set>
      </property>
     </widget>
     <widget class="QComboBox" name="comboBox_selectOVFT">
      <property name="geometry">
       <rect>
        <x>330</x>
        <y>450</y>
        <width>81</width>
        <height>22</height>
       </rect>
      </property>
     </widget>
     <widget class="QPushButton" name="pushButton_focusToolSet">
      <property name="geometry">
       <rect>
        <x>630</x>
        <y>450</y>
        <width>41</width>
        <height>23</height>
       </rect>
      </property>
      <property name="text">
       <string>Set</string>
      </property>
     </widget>
     <widget class="QLabel" name="label_AFnotification">
      <property name="geometry">
       <rect>
        <x>140</x>
        <y>480</y>
        <width>281</width>
        <height>16</height>
       </rect>
      </property>
      <property name="font">
       <font>
        <weight>75</weight>
        <bold>true</bold>
       </font>
      </property>
      <property name="text">
       <string/>
      </property>
     </widget>
     <widget class="QPushButton" name="pushButton_focusToolMove">
      <property name="geometry">
       <rect>
        <x>20</x>
        <y>460</y>
        <width>101</width>
        <height>23</height>
       </rect>
      </property>
      <property name="text">
       <string>Move to tile/OV</string>
      </property>
     </widget>
    </widget>
    <widget class="QWidget" name="comTests">
     <attribute name="title">
      <string>Tests</string>
     </attribute>
     <widget class="QLabel" name="label_3">
      <property name="geometry">
       <rect>
        <x>20</x>
        <y>20</y>
        <width>311</width>
        <height>16</height>
       </rect>
      </property>
      <property name="font">
       <font>
        <weight>75</weight>
        <bold>true</bold>
       </font>
      </property>
      <property name="text">
       <string>Use only for testing and debugging purposes!</string>
      </property>
     </widget>
     <widget class="QGroupBox" name="groupBox_4">
      <property name="geometry">
       <rect>
        <x>20</x>
        <y>50</y>
        <width>161</width>
        <height>311</height>
       </rect>
      </property>
      <property name="title">
       <string>SEM</string>
      </property>
      <widget class="QPushButton" name="pushButton_testGetMag">
       <property name="geometry">
        <rect>
         <x>20</x>
         <y>30</y>
         <width>121</width>
         <height>23</height>
        </rect>
       </property>
       <property name="text">
        <string>Get mag</string>
       </property>
      </widget>
      <widget class="QPushButton" name="pushButton_testSetMag">
       <property name="geometry">
        <rect>
         <x>20</x>
         <y>60</y>
         <width>121</width>
         <height>23</height>
        </rect>
       </property>
       <property name="text">
        <string>Set mag to 1K</string>
       </property>
      </widget>
      <widget class="QPushButton" name="pushButton_testZeissAPIVersion">
       <property name="geometry">
        <rect>
         <x>20</x>
         <y>270</y>
         <width>121</width>
         <height>23</height>
        </rect>
       </property>
       <property name="text">
        <string>Zeiss API Version</string>
       </property>
      </widget>
      <widget class="QPushButton" name="pushButton_testGetFocus">
       <property name="geometry">
        <rect>
         <x>20</x>
         <y>90</y>
         <width>121</width>
         <height>23</height>
        </rect>
       </property>
       <property name="text">
        <string>Get working distance</string>
       </property>
      </widget>
      <widget class="QPushButton" name="pushButton_testSetFocus">
       <property name="geometry">
        <rect>
         <x>20</x>
         <y>120</y>
         <width>121</width>
         <height>23</height>
        </rect>
       </property>
       <property name="text">
        <string>Set WD to 6mm</string>
       </property>
      </widget>
      <widget class="QPushButton" name="pushButton_testRunAutofocus">
       <property name="geometry">
        <rect>
         <x>20</x>
         <y>150</y>
         <width>121</width>
         <height>23</height>
        </rect>
       </property>
       <property name="text">
        <string>Run autofocus</string>
       </property>
      </widget>
      <widget class="QPushButton" name="pushButton_testRunAutostig">
       <property name="geometry">
        <rect>
         <x>20</x>
         <y>180</y>
         <width>121</width>
         <height>23</height>
        </rect>
       </property>
       <property name="text">
        <string>Run autostig</string>
       </property>
      </widget>
      <widget class="QPushButton" name="pushButton_testRunAutofocusStig">
       <property name="geometry">
        <rect>
         <x>20</x>
         <y>210</y>
         <width>121</width>
         <height>23</height>
        </rect>
       </property>
       <property name="text">
        <string>Run autofocus + stig</string>
       </property>
      </widget>
     </widget>
     <widget class="QGroupBox" name="groupBox_6">
      <property name="geometry">
       <rect>
        <x>200</x>
        <y>50</y>
        <width>161</width>
        <height>311</height>
       </rect>
      </property>
      <property name="title">
       <string>Stage and microtome</string>
      </property>
      <widget class="QPushButton" name="pushButton_testGetStage">
       <property name="geometry">
        <rect>
         <x>20</x>
         <y>30</y>
         <width>121</width>
         <height>23</height>
        </rect>
       </property>
       <property name="text">
        <string>Get stage X</string>
       </property>
      </widget>
      <widget class="QPushButton" name="pushButton_testSetStage">
       <property name="geometry">
        <rect>
         <x>20</x>
         <y>60</y>
         <width>121</width>
         <height>23</height>
        </rect>
       </property>
       <property name="text">
        <string>Set stage X to X+10</string>
       </property>
      </widget>
      <widget class="QPushButton" name="pushButton_testNearKnife">
       <property name="geometry">
        <rect>
         <x>20</x>
         <y>90</y>
         <width>121</width>
         <height>23</height>
        </rect>
       </property>
       <property name="text">
        <string>Near knife</string>
       </property>
      </widget>
      <widget class="QPushButton" name="pushButton_testStopDMScript">
       <property name="geometry">
        <rect>
         <x>20</x>
         <y>270</y>
         <width>121</width>
         <height>23</height>
        </rect>
       </property>
       <property name="text">
        <string>Stop DM script</string>
       </property>
      </widget>
      <widget class="QPushButton" name="pushButton_testClearKnife">
       <property name="geometry">
        <rect>
         <x>20</x>
         <y>120</y>
         <width>121</width>
         <height>23</height>
        </rect>
       </property>
       <property name="text">
        <string>Clear knife</string>
       </property>
      </widget>
      <widget class="QPushButton" name="pushButton_testMotors">
       <property name="geometry">
        <rect>
         <x>20</x>
         <y>150</y>
         <width>121</width>
         <height>23</height>
        </rect>
       </property>
       <property name="text">
        <string>XYZ motor test</string>
       </property>
      </widget>
     </widget>
     <widget class="QGroupBox" name="groupBox_7">
      <property name="geometry">
       <rect>
        <x>380</x>
        <y>50</y>
        <width>161</width>
        <height>311</height>
       </rect>
      </property>
      <property name="title">
       <string>Misc</string>
      </property>
      <widget class="QPushButton" name="pushButton_testSendEMail">
       <property name="geometry">
        <rect>
         <x>20</x>
         <y>30</y>
         <width>121</width>
         <height>23</height>
        </rect>
       </property>
       <property name="text">
        <string>Send test e-mail</string>
       </property>
      </widget>
      <widget class="QPushButton" name="pushButton_testPlasmaCleaner">
       <property name="geometry">
        <rect>
         <x>20</x>
         <y>60</y>
         <width>121</width>
         <height>23</height>
        </rect>
       </property>
       <property name="text">
        <string>Plasma cleaner test</string>
       </property>
      </widget>
      <widget class="QPushButton" name="pushButton_testServerRequest">
       <property name="geometry">
        <rect>
         <x>20</x>
         <y>90</y>
         <width>121</width>
         <height>23</height>
        </rect>
       </property>
       <property name="text">
        <string>Test server request</string>
       </property>
      </widget>
      <widget class="QPushButton" name="pushButton_testCustom">
       <property name="geometry">
        <rect>
         <x>20</x>
         <y>180</y>
         <width>121</width>
         <height>23</height>
        </rect>
       </property>
       <property name="text">
        <string>Custom test</string>
       </property>
      </widget>
      <widget class="QPushButton" name="pushButton_testDebrisDetection">
       <property name="geometry">
        <rect>
         <x>20</x>
         <y>120</y>
         <width>121</width>
         <height>23</height>
        </rect>
       </property>
       <property name="text">
        <string>Debris detection test</string>
       </property>
      </widget>
     </widget>
    </widget>
    <widget class="QWidget" name="tab">
     <attribute name="title">
      <string>MagC</string>
     </attribute>
     <widget class="QTableView" name="tableView_magc_sectionList">
      <property name="enabled">
       <bool>true</bool>
      </property>
      <property name="geometry">
       <rect>
        <x>350</x>
        <y>10</y>
        <width>181</width>
        <height>481</height>
       </rect>
      </property>
      <property name="font">
       <font>
        <family>Calibri</family>
        <weight>50</weight>
        <bold>false</bold>
       </font>
      </property>
      <property name="toolTip">
       <string>Gray: not acquired 
Yellow: currently acquiring 
Green: acquired</string>
      </property>
      <property name="verticalScrollBarPolicy">
       <enum>Qt::ScrollBarAlwaysOn</enum>
      </property>
      <property name="autoScroll">
       <bool>true</bool>
      </property>
      <property name="editTriggers">
       <set>QAbstractItemView::NoEditTriggers</set>
      </property>
      <property name="alternatingRowColors">
       <bool>true</bool>
      </property>
      <attribute name="horizontalHeaderDefaultSectionSize">
       <number>90</number>
      </attribute>
      <attribute name="verticalHeaderVisible">
       <bool>false</bool>
      </attribute>
      <attribute name="verticalHeaderDefaultSectionSize">
       <number>10</number>
      </attribute>
      <attribute name="verticalHeaderMinimumSectionSize">
       <number>10</number>
      </attribute>
     </widget>
     <widget class="QTextEdit" name="textEdit_magc_stringSections">
      <property name="geometry">
       <rect>
        <x>540</x>
        <y>210</y>
        <width>101</width>
        <height>41</height>
       </rect>
      </property>
      <property name="toolTip">
       <string>You can input 
- a list: 2,5,3 
- a range: 2-30 
- a range with increment: 2-30-5</string>
      </property>
     </widget>
     <widget class="QPushButton" name="pushButton_magc_okStringSections">
      <property name="geometry">
       <rect>
        <x>650</x>
        <y>210</y>
        <width>31</width>
        <height>40</height>
       </rect>
      </property>
      <property name="text">
       <string>OK</string>
      </property>
     </widget>
     <widget class="QPushButton" name="pushButton_magc_checkSelected">
      <property name="geometry">
       <rect>
        <x>540</x>
        <y>270</y>
        <width>141</width>
        <height>40</height>
       </rect>
      </property>
      <property name="font">
       <font>
        <weight>75</weight>
        <bold>true</bold>
       </font>
      </property>
      <property name="text">
       <string>Check</string>
      </property>
     </widget>
     <widget class="QPushButton" name="pushButton_magc_uncheckSelected">
      <property name="geometry">
       <rect>
        <x>540</x>
        <y>320</y>
        <width>141</width>
        <height>40</height>
       </rect>
      </property>
      <property name="font">
       <font>
        <weight>75</weight>
        <bold>true</bold>
       </font>
      </property>
      <property name="text">
       <string>Uncheck</string>
      </property>
     </widget>
     <widget class="QPushButton" name="pushButton_magc_invertSelection">
      <property name="geometry">
       <rect>
        <x>540</x>
        <y>110</y>
        <width>141</width>
        <height>40</height>
       </rect>
      </property>
      <property name="text">
       <string>Invert selection</string>
      </property>
     </widget>
     <widget class="QPushButton" name="pushButton_magc_selectAll">
      <property name="geometry">
       <rect>
        <x>540</x>
        <y>10</y>
        <width>141</width>
        <height>40</height>
       </rect>
      </property>
      <property name="text">
       <string>Select all</string>
      </property>
     </widget>
     <widget class="QPushButton" name="pushButton_magc_deselectAll">
      <property name="geometry">
       <rect>
        <x>540</x>
        <y>60</y>
        <width>141</width>
        <height>40</height>
       </rect>
      </property>
      <property name="text">
       <string>Deselect all</string>
      </property>
     </widget>
     <widget class="QPushButton" name="pushButton_magc_startAcquisition">
      <property name="geometry">
       <rect>
        <x>540</x>
        <y>450</y>
        <width>141</width>
        <height>40</height>
       </rect>
      </property>
      <property name="text">
       <string>START</string>
      </property>
     </widget>
     <widget class="QPushButton" name="pushButton_magc_selectChecked">
      <property name="geometry">
       <rect>
        <x>540</x>
        <y>160</y>
        <width>141</width>
        <height>40</height>
       </rect>
      </property>
      <property name="text">
       <string>Select checked</string>
      </property>
     </widget>
     <widget class="QLabel" name="collectomeLogo">
      <property name="geometry">
       <rect>
        <x>0</x>
        <y>450</y>
        <width>141</width>
        <height>41</height>
       </rect>
      </property>
      <property name="text">
       <string/>
      </property>
      <property name="scaledContents">
       <bool>true</bool>
      </property>
     </widget>
     <widget class="QLabel" name="label_12">
      <property name="geometry">
       <rect>
        <x>0</x>
        <y>450</y>
        <width>141</width>
        <height>41</height>
       </rect>
      </property>
      <property name="font">
       <font>
        <pointsize>20</pointsize>
        <weight>50</weight>
        <bold>false</bold>
        <underline>false</underline>
        <kerning>true</kerning>
       </font>
      </property>
      <property name="text">
       <string>&lt;html&gt;&lt;head/&gt;&lt;body&gt;&lt;p&gt;&lt;a href=&quot;https://www.collectome.com&quot;&gt;&lt;span style=&quot; text-decoration: underline; color:transparent;&quot;&gt;AAAAAAAAAAAAAAA&lt;/span&gt;&lt;/a&gt;&lt;/p&gt;&lt;/body&gt;&lt;/html&gt;</string>
      </property>
      <property name="textFormat">
       <enum>Qt::AutoText</enum>
      </property>
      <property name="margin">
       <number>0</number>
      </property>
      <property name="openExternalLinks">
       <bool>true</bool>
      </property>
      <property name="textInteractionFlags">
       <set>Qt::LinksAccessibleByKeyboard|Qt::LinksAccessibleByMouse</set>
      </property>
     </widget>
     <widget class="QLabel" name="label_11">
      <property name="geometry">
       <rect>
        <x>0</x>
        <y>430</y>
        <width>151</width>
        <height>14</height>
       </rect>
      </property>
      <property name="font">
       <font>
        <pointsize>5</pointsize>
       </font>
      </property>
      <property name="text">
       <string>MagC module developed by</string>
      </property>
     </widget>
     <widget class="Line" name="line_2">
      <property name="geometry">
       <rect>
        <x>550</x>
        <y>260</y>
        <width>118</width>
        <height>3</height>
       </rect>
      </property>
      <property name="orientation">
       <enum>Qt::Horizontal</enum>
      </property>
     </widget>
     <widget class="QPushButton" name="pushButton_importMagc">
      <property name="geometry">
       <rect>
        <x>10</x>
        <y>10</y>
        <width>138</width>
        <height>40</height>
       </rect>
      </property>
      <property name="font">
       <font>
        <weight>75</weight>
        <bold>true</bold>
       </font>
      </property>
      <property name="text">
       <string>Import MagC</string>
      </property>
     </widget>
     <zorder>collectomeLogo</zorder>
     <zorder>tableView_magc_sectionList</zorder>
     <zorder>textEdit_magc_stringSections</zorder>
     <zorder>pushButton_magc_okStringSections</zorder>
     <zorder>pushButton_magc_checkSelected</zorder>
     <zorder>pushButton_magc_uncheckSelected</zorder>
     <zorder>pushButton_magc_invertSelection</zorder>
     <zorder>pushButton_magc_selectAll</zorder>
     <zorder>pushButton_magc_deselectAll</zorder>
     <zorder>pushButton_magc_startAcquisition</zorder>
     <zorder>pushButton_magc_selectChecked</zorder>
     <zorder>label_12</zorder>
     <zorder>label_11</zorder>
     <zorder>line_2</zorder>
     <zorder>pushButton_importMagc</zorder>
    </widget>
   </widget>
   <widget class="QPlainTextEdit" name="textarea_log">
    <property name="geometry">
     <rect>
      <x>10</x>
      <y>560</y>
      <width>691</width>
      <height>341</height>
     </rect>
    </property>
    <property name="font">
     <font>
      <family>Lucida Console</family>
      <pointsize>8</pointsize>
      <weight>50</weight>
      <bold>false</bold>
     </font>
    </property>
    <property name="readOnly">
     <bool>true</bool>
    </property>
   </widget>
  </widget>
  <widget class="QMenuBar" name="menubar">
   <property name="enabled">
    <bool>true</bool>
   </property>
   <property name="geometry">
    <rect>
     <x>0</x>
     <y>0</y>
     <width>700</width>
     <height>36</height>
    </rect>
   </property>
   <widget class="QMenu" name="menuFile">
    <property name="title">
     <string>File</string>
    </property>
    <addaction name="actionExit"/>
   </widget>
   <widget class="QMenu" name="menuSettings">
    <property name="title">
     <string>Settings</string>
    </property>
    <addaction name="actionSEMSettings"/>
    <addaction name="actionMicrotomeSettings"/>
    <addaction name="separator"/>
    <addaction name="actionOverviewSettings"/>
    <addaction name="actionGridSettings"/>
    <addaction name="separator"/>
    <addaction name="actionAcquisitionSettings"/>
    <addaction name="actionMonitoringSettings"/>
    <addaction name="actionDebrisDetectionSettings"/>
    <addaction name="actionAskUserModeSettings"/>
    <addaction name="actionDiskMirroringSettings"/>
    <addaction name="actionTileMonitoringSettings"/>
    <addaction name="actionAutofocusSettings"/>
    <addaction name="separator"/>
    <addaction name="actionPlasmaCleanerSettings"/>
   </widget>
   <widget class="QMenu" name="menuHelp">
    <property name="title">
     <string>Help</string>
    </property>
    <addaction name="actionAboutBox"/>
   </widget>
   <widget class="QMenu" name="menuExport">
    <property name="title">
     <string>Export</string>
    </property>
    <addaction name="actionExport"/>
   </widget>
   <widget class="QMenu" name="menuConfiguration">
    <property name="title">
     <string>Configuration</string>
    </property>
    <addaction name="actionSaveConfig"/>
    <addaction name="actionSaveNewConfig"/>
    <addaction name="separator"/>
    <addaction name="actionLeaveSimulationMode"/>
    <addaction name="actionSwitchStage"/>
   </widget>
   <widget class="QMenu" name="menuCalibration">
    <property name="title">
     <string>Calibration</string>
    </property>
    <addaction name="actionMagnificationCalibration"/>
    <addaction name="actionStageCalibration"/>
    <addaction name="actionCutDuration"/>
   </widget>
   <widget class="QMenu" name="menuUpdate">
    <property name="title">
     <string>Update</string>
    </property>
    <addaction name="actionUpdate"/>
   </widget>
   <widget class="QMenu" name="menuImport">
    <property name="title">
     <string>Import</string>
    </property>
    <addaction name="actionImportMagCMetadata"/>
   </widget>
   <addaction name="menuFile"/>
   <addaction name="menuSettings"/>
   <addaction name="menuConfiguration"/>
   <addaction name="menuCalibration"/>
   <addaction name="menuImport"/>
   <addaction name="menuExport"/>
   <addaction name="menuUpdate"/>
   <addaction name="menuHelp"/>
  </widget>
  <widget class="QStatusBar" name="statusbar"/>
  <action name="actionAbout">
   <property name="text">
    <string>About</string>
   </property>
  </action>
  <action name="actionAboutBox">
   <property name="text">
    <string>About</string>
   </property>
  </action>
  <action name="actionLoadConfig">
   <property name="text">
    <string>Load configuration</string>
   </property>
  </action>
  <action name="actionSaveConfig">
   <property name="text">
    <string>Save current configuration</string>
   </property>
  </action>
  <action name="actionExit">
   <property name="enabled">
    <bool>true</bool>
   </property>
   <property name="text">
    <string>Exit</string>
   </property>
  </action>
  <action name="actionSEMSettings">
   <property name="text">
    <string>SEM</string>
   </property>
  </action>
  <action name="actionMicrotomeSettings">
   <property name="text">
    <string>Microtome</string>
   </property>
  </action>
  <action name="actionMonitoringSettings">
   <property name="text">
    <string>E-mail monitoring</string>
   </property>
  </action>
  <action name="actionAutofocusSettings">
   <property name="text">
    <string>Autofocus</string>
   </property>
  </action>
  <action name="actionGridSettings">
   <property name="text">
    <string>Tile grids</string>
   </property>
  </action>
  <action name="actionSaveNewConfig">
   <property name="text">
    <string>Save as new configuration file</string>
   </property>
  </action>
  <action name="actionDebrisDetectionSettings">
   <property name="text">
    <string>Debris detection</string>
   </property>
  </action>
  <action name="actionOverviewSettings">
   <property name="text">
    <string>Overviews</string>
   </property>
  </action>
  <action name="actionExport">
   <property name="text">
    <string>Export TrakEM2 image list</string>
   </property>
  </action>
  <action name="actionStageCalibration">
   <property name="text">
    <string>Stage calibration</string>
   </property>
  </action>
  <action name="actionAskUserModeSettings">
   <property name="text">
    <string>Ask user mode</string>
   </property>
  </action>
  <action name="actionDiskMirroringSettings">
   <property name="text">
    <string>Disk mirroring</string>
   </property>
  </action>
  <action name="actionTileMonitoringSettings">
   <property name="text">
    <string>Image monitoring</string>
   </property>
  </action>
  <action name="actionPlasmaCleanerSettings">
   <property name="text">
    <string>Plasma cleaner</string>
   </property>
  </action>
  <action name="actionAcquisitionSettings">
   <property name="text">
    <string>Acquisition</string>
   </property>
  </action>
  <action name="actionLeaveSimulationMode">
   <property name="text">
    <string>Leave simulation mode</string>
   </property>
  </action>
  <action name="actionMagnificationCalibration">
   <property name="text">
    <string>Magnification calibration</string>
   </property>
  </action>
  <action name="actionSwitchStage">
   <property name="text">
    <string>Switch to X stage</string>
   </property>
  </action>
<<<<<<< HEAD
  <action name="actionImportMagCMetadata">
   <property name="text">
    <string>Import MagC metadata</string>
=======
  <action name="actionUpdate">
   <property name="text">
    <string>Update SBEMimage</string>
   </property>
  </action>
  <action name="actionCutDuration">
   <property name="text">
    <string>Microtome cut duration</string>
>>>>>>> c250d25e
   </property>
  </action>
 </widget>
 <tabstops>
  <tabstop>tabWidget</tabstop>
  <tabstop>pushButton_SEMSettings</tabstop>
  <tabstop>pushButton_microtomeSettings</tabstop>
  <tabstop>comboBox_OVSelector</tabstop>
  <tabstop>pushButton_OVSettings</tabstop>
  <tabstop>comboBox_gridSelector</tabstop>
  <tabstop>pushButton_gridSettings</tabstop>
  <tabstop>pushButton_doApproach</tabstop>
  <tabstop>pushButton_doSweep</tabstop>
  <tabstop>pushButton_grabFrame</tabstop>
  <tabstop>pushButton_saveViewport</tabstop>
  <tabstop>pushButton_EHTToggle</tabstop>
  <tabstop>lineEdit_baseDir</tabstop>
  <tabstop>pushButton_acqSettings</tabstop>
  <tabstop>checkBox_useMonitoring</tabstop>
  <tabstop>toolButton_monitoringSettings</tabstop>
  <tabstop>checkBox_takeOV</tabstop>
  <tabstop>toolButton_OVSettings</tabstop>
  <tabstop>checkBox_useDebrisDetection</tabstop>
  <tabstop>toolButton_debrisDetection</tabstop>
  <tabstop>checkBox_askUser</tabstop>
  <tabstop>toolButton_askUserMode</tabstop>
  <tabstop>checkBox_mirrorDrive</tabstop>
  <tabstop>toolButton_mirrorDrive</tabstop>
  <tabstop>checkBox_monitorTiles</tabstop>
  <tabstop>toolButton_monitorTiles</tabstop>
  <tabstop>checkBox_useAutofocus</tabstop>
  <tabstop>toolButton_autofocus</tabstop>
  <tabstop>checkBox_plasmaCleaner</tabstop>
  <tabstop>toolButton_plasmaCleaner</tabstop>
  <tabstop>pushButton_startAcq</tabstop>
  <tabstop>pushButton_pauseAcq</tabstop>
  <tabstop>pushButton_resetAcq</tabstop>
  <tabstop>textarea_log</tabstop>
  <tabstop>pushButton_focusToolStart</tabstop>
  <tabstop>comboBox_selectGridFT</tabstop>
  <tabstop>comboBox_selectTileFT</tabstop>
  <tabstop>comboBox_selectOVFT</tabstop>
  <tabstop>radioButton_focus</tabstop>
  <tabstop>lineEdit_currentFocus</tabstop>
  <tabstop>radioButton_stigX</tabstop>
  <tabstop>lineEdit_currentStigX</tabstop>
  <tabstop>radioButton_stigY</tabstop>
  <tabstop>lineEdit_currentStigY</tabstop>
  <tabstop>pushButton_focusToolSet</tabstop>
  <tabstop>verticalSlider_ftDelta</tabstop>
  <tabstop>checkBox_zoom</tabstop>
  <tabstop>spinBox_ftPixelSize</tabstop>
  <tabstop>pushButton_testGetMag</tabstop>
  <tabstop>pushButton_testSetMag</tabstop>
  <tabstop>pushButton_testGetFocus</tabstop>
  <tabstop>pushButton_testSetFocus</tabstop>
  <tabstop>pushButton_testRunAutofocus</tabstop>
  <tabstop>pushButton_testRunAutostig</tabstop>
  <tabstop>pushButton_testRunAutofocusStig</tabstop>
  <tabstop>pushButton_testZeissAPIVersion</tabstop>
  <tabstop>pushButton_testGetStage</tabstop>
  <tabstop>pushButton_testSetStage</tabstop>
  <tabstop>pushButton_testNearKnife</tabstop>
  <tabstop>pushButton_testClearKnife</tabstop>
  <tabstop>pushButton_testMotors</tabstop>
  <tabstop>pushButton_testStopDMScript</tabstop>
  <tabstop>pushButton_testSendEMail</tabstop>
  <tabstop>pushButton_testPlasmaCleaner</tabstop>
  <tabstop>pushButton_testServerRequest</tabstop>
  <tabstop>pushButton_testCustom</tabstop>
 </tabstops>
 <resources/>
 <connections>
  <connection>
   <sender>actionExit</sender>
   <signal>triggered()</signal>
   <receiver>mainWindow</receiver>
   <slot>close()</slot>
   <hints>
    <hint type="sourcelabel">
     <x>-1</x>
     <y>-1</y>
    </hint>
    <hint type="destinationlabel">
     <x>399</x>
     <y>299</y>
    </hint>
   </hints>
  </connection>
 </connections>
</ui><|MERGE_RESOLUTION|>--- conflicted
+++ resolved
@@ -2471,22 +2471,21 @@
     <string>Switch to X stage</string>
    </property>
   </action>
-<<<<<<< HEAD
   <action name="actionImportMagCMetadata">
    <property name="text">
     <string>Import MagC metadata</string>
-=======
-  <action name="actionUpdate">
-   <property name="text">
-    <string>Update SBEMimage</string>
    </property>
   </action>
   <action name="actionCutDuration">
    <property name="text">
     <string>Microtome cut duration</string>
->>>>>>> c250d25e
    </property>
   </action>
+  <action name="actionUpdate">
+   <property name="text">
+    <string>Update SBEMimage</string>
+   </property>
+  </action>  
  </widget>
  <tabstops>
   <tabstop>tabWidget</tabstop>
