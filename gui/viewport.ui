<?xml version="1.0" encoding="UTF-8"?>
<ui version="4.0">
 <class>Viewport</class>
 <widget class="QWidget" name="Viewport">
  <property name="geometry">
   <rect>
    <x>0</x>
    <y>0</y>
    <width>1050</width>
    <height>950</height>
   </rect>
  </property>
  <property name="windowTitle">
   <string>SBEMimage Viewport</string>
  </property>
  <widget class="QTabWidget" name="tabWidget">
   <property name="geometry">
    <rect>
     <x>10</x>
     <y>10</y>
     <width>1027</width>
     <height>931</height>
    </rect>
   </property>
   <property name="currentIndex">
    <number>0</number>
   </property>
   <widget class="QWidget" name="tab_mv">
    <attribute name="title">
     <string>Viewport</string>
    </attribute>
    <widget class="QGroupBox" name="groupBox">
     <property name="geometry">
      <rect>
       <x>10</x>
       <y>820</y>
       <width>1001</width>
       <height>76</height>
      </rect>
     </property>
     <property name="title">
      <string>Controls</string>
     </property>
     <widget class="QPushButton" name="pushButton_refreshOVs">
      <property name="geometry">
       <rect>
        <x>360</x>
        <y>20</y>
        <width>101</width>
        <height>23</height>
       </rect>
      </property>
      <property name="text">
       <string>Refresh OV(s)</string>
      </property>
     </widget>
     <widget class="QLabel" name="label_6">
      <property name="geometry">
       <rect>
        <x>780</x>
        <y>52</y>
        <width>31</width>
        <height>16</height>
       </rect>
      </property>
      <property name="text">
       <string>FOV:</string>
      </property>
     </widget>
     <widget class="QLabel" name="label_FOVSize">
      <property name="geometry">
       <rect>
        <x>810</x>
        <y>52</y>
        <width>151</width>
        <height>16</height>
       </rect>
      </property>
      <property name="text">
       <string>0000.0 µm</string>
      </property>
     </widget>
     <widget class="QCheckBox" name="checkBox_showLabels">
      <property name="geometry">
       <rect>
        <x>640</x>
        <y>36</y>
        <width>121</width>
        <height>17</height>
       </rect>
      </property>
      <property name="text">
       <string>Show labels</string>
      </property>
     </widget>
     <widget class="QCheckBox" name="checkBox_showAxes">
      <property name="geometry">
       <rect>
        <x>640</x>
        <y>20</y>
        <width>81</width>
        <height>17</height>
       </rect>
      </property>
      <property name="text">
       <string>Show axes</string>
      </property>
     </widget>
     <widget class="QSlider" name="horizontalSlider_VP">
      <property name="geometry">
       <rect>
        <x>780</x>
        <y>20</y>
        <width>211</width>
        <height>20</height>
       </rect>
      </property>
      <property name="value">
       <number>50</number>
      </property>
      <property name="orientation">
       <enum>Qt::Horizontal</enum>
      </property>
      <property name="tickPosition">
       <enum>QSlider::TicksAbove</enum>
      </property>
     </widget>
     <widget class="QLabel" name="label_4">
      <property name="geometry">
       <rect>
        <x>740</x>
        <y>20</y>
        <width>41</width>
        <height>16</height>
       </rect>
      </property>
      <property name="text">
       <string>Zoom:</string>
      </property>
     </widget>
     <widget class="QPushButton" name="pushButton_acquireStubOV">
      <property name="geometry">
       <rect>
        <x>470</x>
        <y>20</y>
        <width>101</width>
        <height>23</height>
       </rect>
      </property>
      <property name="text">
       <string>Image stub</string>
      </property>
     </widget>
     <widget class="QCheckBox" name="checkBox_showStubOV">
      <property name="geometry">
       <rect>
        <x>470</x>
        <y>52</y>
        <width>121</width>
        <height>17</height>
       </rect>
      </property>
      <property name="text">
       <string>Show stub overview</string>
      </property>
     </widget>
     <widget class="QPushButton" name="pushButton_measureMosaic">
      <property name="enabled">
       <bool>true</bool>
      </property>
      <property name="geometry">
       <rect>
        <x>580</x>
        <y>20</y>
        <width>30</width>
        <height>23</height>
       </rect>
      </property>
      <property name="text">
       <string/>
      </property>
     </widget>
     <widget class="QComboBox" name="comboBox_gridSelectorVP">
      <property name="geometry">
       <rect>
        <x>10</x>
        <y>20</y>
        <width>71</width>
        <height>22</height>
       </rect>
      </property>
     </widget>
     <widget class="QComboBox" name="comboBox_OVSelectorVP">
      <property name="geometry">
       <rect>
        <x>280</x>
        <y>20</y>
        <width>71</width>
        <height>22</height>
       </rect>
      </property>
     </widget>
     <widget class="QComboBox" name="comboBox_tilePreviewSelectorVP">
      <property name="geometry">
       <rect>
        <x>90</x>
        <y>20</y>
        <width>151</width>
        <height>22</height>
       </rect>
      </property>
     </widget>
     <widget class="QCheckBox" name="checkBox_showImported">
      <property name="geometry">
       <rect>
        <x>360</x>
        <y>52</y>
        <width>111</width>
        <height>17</height>
       </rect>
      </property>
      <property name="text">
       <string>Show imported</string>
      </property>
     </widget>
     <widget class="QLabel" name="label_mousePosText">
      <property name="geometry">
       <rect>
        <x>10</x>
        <y>52</y>
        <width>61</width>
        <height>16</height>
       </rect>
      </property>
      <property name="text">
       <string>Mouse pos.:</string>
      </property>
     </widget>
     <widget class="QLabel" name="label_mousePos">
      <property name="geometry">
       <rect>
        <x>80</x>
        <y>52</y>
        <width>271</width>
        <height>16</height>
       </rect>
      </property>
      <property name="text">
       <string>-</string>
      </property>
     </widget>
     <widget class="QCheckBox" name="checkBox_showStagePos">
      <property name="geometry">
       <rect>
        <x>640</x>
        <y>52</y>
        <width>121</width>
        <height>17</height>
       </rect>
      </property>
      <property name="text">
       <string>Show stage position</string>
      </property>
     </widget>
     <widget class="QPushButton" name="pushButton_helpViewport">
      <property name="enabled">
       <bool>true</bool>
      </property>
      <property name="geometry">
       <rect>
        <x>973</x>
        <y>49</y>
        <width>21</width>
        <height>20</height>
       </rect>
      </property>
      <property name="font">
       <font>
        <pointsize>9</pointsize>
        <weight>75</weight>
        <bold>true</bold>
       </font>
      </property>
      <property name="layoutDirection">
       <enum>Qt::LeftToRight</enum>
      </property>
      <property name="text">
       <string>?</string>
      </property>
     </widget>
    </widget>
    <widget class="QLabel" name="QLabel_ViewportCanvas">
     <property name="geometry">
      <rect>
       <x>10</x>
       <y>10</y>
       <width>1000</width>
       <height>800</height>
      </rect>
     </property>
     <property name="text">
      <string/>
     </property>
    </widget>
   </widget>
   <widget class="QWidget" name="tab_sv">
    <attribute name="title">
     <string>Slice-by-Slice Viewer</string>
    </attribute>
    <widget class="QLabel" name="QLabel_SliceViewerCanvas">
     <property name="geometry">
      <rect>
       <x>10</x>
       <y>10</y>
       <width>1000</width>
       <height>800</height>
      </rect>
     </property>
     <property name="text">
      <string/>
     </property>
    </widget>
    <widget class="QGroupBox" name="groupBox_2">
     <property name="geometry">
      <rect>
       <x>10</x>
       <y>820</y>
       <width>1001</width>
       <height>76</height>
      </rect>
     </property>
     <property name="title">
      <string>Controls</string>
     </property>
     <widget class="QComboBox" name="comboBox_gridSelectorSV">
      <property name="geometry">
       <rect>
        <x>10</x>
        <y>20</y>
        <width>81</width>
        <height>22</height>
       </rect>
      </property>
     </widget>
     <widget class="QPushButton" name="pushButton_sliceBWD">
      <property name="geometry">
       <rect>
        <x>400</x>
        <y>20</y>
        <width>31</width>
        <height>23</height>
       </rect>
      </property>
      <property name="text">
       <string>&lt;</string>
      </property>
     </widget>
     <widget class="QLabel" name="label_7">
      <property name="geometry">
       <rect>
        <x>780</x>
        <y>50</y>
        <width>31</width>
        <height>16</height>
       </rect>
      </property>
      <property name="text">
       <string>FOV:</string>
      </property>
     </widget>
     <widget class="QLabel" name="label_FOVSize_sliceViewer">
      <property name="geometry">
       <rect>
        <x>810</x>
        <y>50</y>
        <width>151</width>
        <height>16</height>
       </rect>
      </property>
      <property name="text">
       <string>0000.0 µm</string>
      </property>
     </widget>
     <widget class="QSlider" name="horizontalSlider_SV">
      <property name="geometry">
       <rect>
        <x>780</x>
        <y>20</y>
        <width>211</width>
        <height>20</height>
       </rect>
      </property>
      <property name="cursor">
       <cursorShape>ArrowCursor</cursorShape>
      </property>
      <property name="value">
       <number>50</number>
      </property>
      <property name="orientation">
       <enum>Qt::Horizontal</enum>
      </property>
      <property name="invertedAppearance">
       <bool>false</bool>
      </property>
      <property name="invertedControls">
       <bool>false</bool>
      </property>
      <property name="tickPosition">
       <enum>QSlider::TicksAbove</enum>
      </property>
      <property name="tickInterval">
       <number>0</number>
      </property>
     </widget>
     <widget class="QLabel" name="label_5">
      <property name="geometry">
       <rect>
        <x>740</x>
        <y>20</y>
        <width>41</width>
        <height>16</height>
       </rect>
      </property>
      <property name="text">
       <string>Zoom:</string>
      </property>
     </widget>
     <widget class="QPushButton" name="pushButton_sliceFWD">
      <property name="geometry">
       <rect>
        <x>430</x>
        <y>20</y>
        <width>31</width>
        <height>23</height>
       </rect>
      </property>
      <property name="text">
       <string>&gt;</string>
      </property>
     </widget>
     <widget class="QPushButton" name="pushButton_reloadSV">
      <property name="geometry">
       <rect>
        <x>280</x>
        <y>20</y>
        <width>61</width>
        <height>23</height>
       </rect>
      </property>
      <property name="text">
       <string>(Re)load</string>
      </property>
     </widget>
     <widget class="QLCDNumber" name="lcdNumber_sliceIndicator">
      <property name="geometry">
       <rect>
        <x>470</x>
        <y>20</y>
        <width>51</width>
        <height>23</height>
       </rect>
      </property>
      <property name="frameShape">
       <enum>QFrame::Box</enum>
      </property>
      <property name="frameShadow">
       <enum>QFrame::Sunken</enum>
      </property>
      <property name="smallDecimalPoint">
       <bool>false</bool>
      </property>
      <property name="digitCount">
       <number>3</number>
      </property>
      <property name="segmentStyle">
       <enum>QLCDNumber::Flat</enum>
      </property>
     </widget>
     <widget class="QSpinBox" name="spinBox_maxSlices">
      <property name="geometry">
       <rect>
        <x>350</x>
        <y>20</y>
        <width>42</width>
        <height>22</height>
       </rect>
      </property>
      <property name="minimum">
       <number>1</number>
      </property>
      <property name="maximum">
       <number>20</number>
      </property>
      <property name="singleStep">
       <number>1</number>
      </property>
      <property name="value">
       <number>10</number>
      </property>
     </widget>
     <widget class="QPushButton" name="pushButton_measureSlice">
      <property name="enabled">
       <bool>true</bool>
      </property>
      <property name="geometry">
       <rect>
        <x>550</x>
        <y>20</y>
        <width>30</width>
        <height>23</height>
       </rect>
      </property>
      <property name="text">
       <string/>
      </property>
     </widget>
     <widget class="QCheckBox" name="checkBox_showSaturated">
      <property name="geometry">
       <rect>
        <x>610</x>
        <y>50</y>
        <width>131</width>
        <height>17</height>
       </rect>
      </property>
      <property name="text">
       <string>Show saturated pixels</string>
      </property>
     </widget>
     <widget class="QCheckBox" name="checkBox_setNativeRes">
      <property name="geometry">
       <rect>
        <x>610</x>
        <y>20</y>
        <width>101</width>
        <height>17</height>
       </rect>
      </property>
      <property name="text">
       <string>Native resolution</string>
      </property>
     </widget>
     <widget class="QComboBox" name="comboBox_tileSelectorSV">
      <property name="geometry">
       <rect>
        <x>90</x>
        <y>20</y>
        <width>81</width>
        <height>22</height>
       </rect>
      </property>
     </widget>
     <widget class="QComboBox" name="comboBox_OVSelectorSV">
      <property name="geometry">
       <rect>
        <x>180</x>
        <y>20</y>
        <width>69</width>
        <height>22</height>
       </rect>
      </property>
     </widget>
     <widget class="QPushButton" name="pushButton_helpSliceViewer">
      <property name="enabled">
       <bool>true</bool>
      </property>
      <property name="geometry">
       <rect>
        <x>973</x>
        <y>49</y>
        <width>21</width>
        <height>20</height>
       </rect>
      </property>
      <property name="font">
       <font>
        <pointsize>9</pointsize>
        <weight>75</weight>
        <bold>true</bold>
       </font>
      </property>
      <property name="layoutDirection">
       <enum>Qt::LeftToRight</enum>
      </property>
      <property name="text">
       <string>?</string>
      </property>
     </widget>
    </widget>
   </widget>
   <widget class="QWidget" name="tab_m">
    <attribute name="title">
<<<<<<< HEAD
     <string>Acquisition monitoring</string>
=======
     <string>Acquisition Monitor</string>
>>>>>>> c46b6cce
    </attribute>
    <widget class="QGroupBox" name="groupBox_3">
     <property name="geometry">
      <rect>
       <x>10</x>
       <y>820</y>
       <width>421</width>
       <height>76</height>
      </rect>
     </property>
     <property name="title">
      <string>Select image source for histogram, reslice and plots</string>
     </property>
     <widget class="QPushButton" name="pushButton_reloadM">
      <property name="geometry">
       <rect>
        <x>350</x>
        <y>31</y>
        <width>61</width>
        <height>23</height>
       </rect>
      </property>
      <property name="text">
       <string>(Re)load</string>
      </property>
     </widget>
     <widget class="QComboBox" name="comboBox_OVSelectorM">
      <property name="geometry">
       <rect>
        <x>260</x>
        <y>31</y>
        <width>69</width>
        <height>22</height>
       </rect>
      </property>
     </widget>
     <widget class="QComboBox" name="comboBox_tileSelectorM">
      <property name="geometry">
       <rect>
        <x>180</x>
        <y>31</y>
        <width>71</width>
        <height>22</height>
       </rect>
      </property>
     </widget>
     <widget class="QComboBox" name="comboBox_gridSelectorM">
      <property name="geometry">
       <rect>
        <x>110</x>
        <y>31</y>
        <width>71</width>
        <height>22</height>
       </rect>
      </property>
     </widget>
     <widget class="QRadioButton" name="radioButton_fromStack">
      <property name="geometry">
       <rect>
        <x>20</x>
        <y>22</y>
        <width>82</width>
        <height>17</height>
       </rect>
      </property>
      <property name="text">
       <string>from stack</string>
      </property>
      <property name="checked">
       <bool>true</bool>
      </property>
     </widget>
     <widget class="QRadioButton" name="radioButton_fromSEM">
      <property name="geometry">
       <rect>
        <x>20</x>
        <y>42</y>
        <width>82</width>
        <height>17</height>
       </rect>
      </property>
      <property name="text">
       <string>from SEM</string>
      </property>
     </widget>
    </widget>
    <widget class="QGroupBox" name="groupBox_5">
     <property name="geometry">
      <rect>
       <x>10</x>
       <y>10</y>
       <width>421</width>
       <height>591</height>
      </rect>
     </property>
     <property name="title">
      <string>Reslice (from 500 most recent images, unaligned)</string>
     </property>
     <widget class="QLabel" name="QLabel_resliceCanvas">
      <property name="geometry">
       <rect>
        <x>10</x>
        <y>20</y>
        <width>400</width>
        <height>560</height>
       </rect>
      </property>
      <property name="text">
       <string/>
      </property>
     </widget>
    </widget>
    <widget class="QGroupBox" name="groupBox_6">
     <property name="geometry">
      <rect>
       <x>10</x>
       <y>610</y>
       <width>421</width>
       <height>201</height>
      </rect>
     </property>
     <property name="title">
      <string>Histogram and image statistics</string>
     </property>
     <widget class="QLabel" name="QLabel_histogramCanvas">
      <property name="geometry">
       <rect>
        <x>10</x>
        <y>20</y>
        <width>400</width>
        <height>170</height>
       </rect>
      </property>
      <property name="text">
       <string/>
      </property>
     </widget>
    </widget>
    <widget class="QGroupBox" name="groupBox_7">
     <property name="geometry">
      <rect>
       <x>440</x>
       <y>10</y>
       <width>571</width>
       <height>591</height>
      </rect>
     </property>
     <property name="title">
      <string>Mean and standard deviation plots</string>
     </property>
    </widget>
    <widget class="QGroupBox" name="groupBox_8">
     <property name="geometry">
      <rect>
       <x>440</x>
       <y>680</y>
       <width>571</width>
       <height>216</height>
      </rect>
     </property>
     <property name="title">
      <string>Incident log: Warnings, errors, and debris during the current SBEMimage session</string>
     </property>
     <widget class="QPlainTextEdit" name="textarea_incidentLog">
      <property name="geometry">
       <rect>
        <x>10</x>
        <y>20</y>
        <width>551</width>
        <height>187</height>
       </rect>
      </property>
      <property name="font">
       <font>
        <family>Lucida Console</family>
       </font>
      </property>
      <property name="readOnly">
       <bool>true</bool>
      </property>
     </widget>
    </widget>
    <widget class="QLabel" name="QLabel_plotCanvas">
     <property name="geometry">
      <rect>
       <x>450</x>
       <y>30</y>
       <width>555</width>
       <height>560</height>
      </rect>
     </property>
     <property name="text">
      <string/>
     </property>
    </widget>
    <widget class="QGroupBox" name="groupBox_4">
     <property name="geometry">
      <rect>
       <x>440</x>
       <y>610</y>
       <width>571</width>
       <height>61</height>
      </rect>
     </property>
     <property name="title">
      <string>Stage motor status</string>
     </property>
     <widget class="QLabel" name="label">
      <property name="geometry">
       <rect>
        <x>180</x>
        <y>14</y>
        <width>51</width>
        <height>16</height>
       </rect>
      </property>
      <property name="text">
       <string>X motor:</string>
      </property>
     </widget>
     <widget class="QLabel" name="label_2">
      <property name="geometry">
       <rect>
        <x>180</x>
        <y>34</y>
        <width>51</width>
        <height>16</height>
       </rect>
      </property>
      <property name="text">
       <string>Y motor:</string>
      </property>
     </widget>
     <widget class="QPushButton" name="pushButton_showMotorStatusDlg">
      <property name="geometry">
       <rect>
        <x>10</x>
        <y>23</y>
        <width>121</width>
        <height>23</height>
       </rect>
      </property>
      <property name="text">
       <string>Motor diagnostics</string>
      </property>
     </widget>
     <widget class="QLabel" name="label_xMotorStatus">
      <property name="geometry">
       <rect>
        <x>230</x>
        <y>14</y>
        <width>131</width>
        <height>16</height>
       </rect>
      </property>
      <property name="text">
       <string>No recent warnings</string>
      </property>
     </widget>
     <widget class="QLabel" name="label_yMotorStatus">
      <property name="geometry">
       <rect>
        <x>230</x>
        <y>34</y>
        <width>131</width>
        <height>16</height>
       </rect>
      </property>
      <property name="text">
       <string>No recent warnings</string>
      </property>
     </widget>
     <widget class="QLabel" name="label_9">
      <property name="geometry">
       <rect>
        <x>370</x>
        <y>14</y>
        <width>51</width>
        <height>16</height>
       </rect>
      </property>
      <property name="text">
       <string>Z motor:</string>
      </property>
     </widget>
     <widget class="QLabel" name="label_zMotorStatus">
      <property name="geometry">
       <rect>
        <x>420</x>
        <y>14</y>
        <width>141</width>
        <height>16</height>
       </rect>
      </property>
      <property name="text">
       <string>No recent warnings</string>
      </property>
     </widget>
     <widget class="QLabel" name="label_10">
      <property name="geometry">
       <rect>
        <x>370</x>
        <y>34</y>
        <width>181</width>
        <height>16</height>
       </rect>
      </property>
      <property name="text">
       <string>(during this SBEMimage session)</string>
      </property>
     </widget>
    </widget>
   </widget>
  </widget>
 </widget>
 <tabstops>
  <tabstop>tabWidget</tabstop>
  <tabstop>comboBox_gridSelectorVP</tabstop>
  <tabstop>comboBox_tilePreviewSelectorVP</tabstop>
  <tabstop>comboBox_OVSelectorVP</tabstop>
  <tabstop>pushButton_refreshOVs</tabstop>
  <tabstop>pushButton_acquireStubOV</tabstop>
  <tabstop>pushButton_measureMosaic</tabstop>
  <tabstop>checkBox_showImported</tabstop>
  <tabstop>checkBox_showStubOV</tabstop>
  <tabstop>checkBox_showAxes</tabstop>
  <tabstop>checkBox_showLabels</tabstop>
  <tabstop>horizontalSlider_VP</tabstop>
  <tabstop>comboBox_gridSelectorSV</tabstop>
  <tabstop>comboBox_tileSelectorSV</tabstop>
  <tabstop>comboBox_OVSelectorSV</tabstop>
  <tabstop>pushButton_reloadSV</tabstop>
  <tabstop>spinBox_maxSlices</tabstop>
  <tabstop>pushButton_sliceBWD</tabstop>
  <tabstop>pushButton_sliceFWD</tabstop>
  <tabstop>pushButton_measureSlice</tabstop>
  <tabstop>checkBox_setNativeRes</tabstop>
  <tabstop>checkBox_showSaturated</tabstop>
  <tabstop>horizontalSlider_SV</tabstop>
  <tabstop>comboBox_gridSelectorM</tabstop>
  <tabstop>comboBox_tileSelectorM</tabstop>
  <tabstop>comboBox_OVSelectorM</tabstop>
  <tabstop>pushButton_reloadM</tabstop>
  <tabstop>textarea_incidentLog</tabstop>
 </tabstops>
 <resources/>
 <connections/>
</ui><|MERGE_RESOLUTION|>--- conflicted
+++ resolved
@@ -590,11 +590,7 @@
    </widget>
    <widget class="QWidget" name="tab_m">
     <attribute name="title">
-<<<<<<< HEAD
-     <string>Acquisition monitoring</string>
-=======
      <string>Acquisition Monitor</string>
->>>>>>> c46b6cce
     </attribute>
     <widget class="QGroupBox" name="groupBox_3">
      <property name="geometry">
