--- conflicted
+++ resolved
@@ -4,24 +4,6 @@
 
 *SBEMimage* is designed for complex, challenging acquisition tasks, such as large-scale volume imaging of neuronal tissue or other biological ultrastructure. Advanced monitoring, process control, and error handling capabilities improve reliability, speed, and quality of acquisitions. Debris detection, autofocus, real-time image inspection, and various other quality control features minimize the risk of data loss during long-term acquisitions. Adaptive tile selection allows for efficient imaging of large EM volumes of arbitrary shape. The software’s graphical user interface is optimized for remote operation. It includes a user-friendly Viewport window to visually set up acquisitions and monitor them.
 
-<<<<<<< HEAD
-Please read SBEMimage_Manual.pdf (in the project root folder). It currently contains installation instructions and a short introduction to the software. The document is being expanded into a full manual. Questions? Contact benjamin.titze ÄT fmi.ch
-See also: https://groups.google.com/d/forum/sbemimage (a forum to be used for future announcements and discussions)
-
-## Releases
-
-*The current version is 2020.05 beta. We are planning to release future versions with an installer and an expanded manual.*
-
-## Authors / Contributing
-
-Benjamin Titze ([btitze](https://github.com/btitze)), Friedrich Miescher Institute for Biomedical Research, Basel, Switzerland (lead developer); Thomas Templier, Janelia Research Campus (MagC wafer acquisition functionality); other contributors: https://github.com/SBEMimage/SBEMimage/graphs/contributors
-
-The development of SBEMimage at the Friedrich Miescher Institute has been supported by the Novartis Research Foundation and by the European Research Council (ERC) under the European Union’s Horizon 2020 Research and Innovation Programme (Grant Agreement No. 742576).
-
-Other institute(s) that have substantially contributed to SBEMimage development/testing: EPFL, Lausanne, Switzerland (CIME/BioEM)
-
-Please contact benjamin.titze ÄT fmi.ch for feedback, bug reports, or if you are interested in contributing to the development of SBEMimage. All ongoing development takes place in the 'dev' branch. Pull requests to that branch are welcome.
-=======
 *SBEMimage* is customizable and extensible, which allows for fast prototyping and permits adaptation to a wide range of SEM/SBEM systems and applications.
 
 For more background and details read the [paper](https://www.frontiersin.org/articles/10.3389/fncir.2018.00054/abstract).
@@ -45,7 +27,6 @@
 Other institutes that have substantially contributed to SBEMimage development/testing: EPFL, Lausanne, Switzerland (CIME/BioEM); Francis Crick Institute, London, UK.
 
 Please use GitHub Issues (https://github.com/SBEMimage/SBEMimage/issues) for bug reports. Contact benjamin.titze ÄT fmi.ch if you are interested in contributing to the development of SBEMimage. All ongoing development takes place in the 'dev' branch. Pull requests to that branch are welcome. For more information, see the section [For developers](https://sbemimage.readthedocs.io/en/latest/development.html) in the user guide.
->>>>>>> c46b6cce
 
 ## Publication ##
 
