# -*- coding: utf-8 -*-

# ==============================================================================
#   SBEMimage, ver. 2.0
#   Acquisition control software for serial block-face electron microscopy
#   (c) 2018-2020 Friedrich Miescher Institute for Biomedical Research, Basel.
#   This software is licensed under the terms of the MIT License.
#   See LICENSE.txt in the project root folder.
# ==============================================================================

"""This module provides the commands to operate the SEM. Only the functions
that are actually required in SBEMimage have been implemented."""

import json
<<<<<<< HEAD

from utils import ERROR_LIST
=======
from collections import deque
>>>>>>> 946ea65e


class SEM:
    """Base class for remote SEM control. Implements minimum parameter handling.
    Unimplemented methods raise a NotImplementedError - they must be implemented
    in child classes."""

    def __init__(self, config, sysconfig):
        """Initialize SEM base class."""
        self.cfg = config  # user/project configuration (ConfigParser object)
        self.syscfg = sysconfig  # system configuration
        self.load_system_constants()
        # Last known SEM stage positions in micrometres
        self.last_known_x = None
        self.last_known_y = None
        self.last_known_z = None
        # self.error_state: see list in utils.py; no error -> error_state = 0
        # self.error_info: further description / exception error message
        self.error_state = 0
        self.error_info = ''
        # Try to read selected device from recognized devices
        recognized_devices = json.loads(self.syscfg['device']['recognized'])
        try:
            self.cfg['sem']['device'] = (
                recognized_devices[int(self.syscfg['device']['sem'])])
        except:
            self.cfg['sem']['device'] = 'NOT RECOGNIZED'
        self.device_name = self.cfg['sem']['device']
        # In simulation mode, there is no connection to the SEM hardware
        self.simulation_mode = (
            self.cfg['sys']['simulation_mode'].lower() == 'true')
        self.magc_mode = (self.cfg['sys']['magc_mode'].lower() == 'true')
        # self.use_sem_stage: True if microtome not used
        self.use_sem_stage = (
            self.cfg['sys']['use_microtome'].lower() == 'false')
        # The target EHT (= high voltage, in kV) and beam current (in pA)
        # are (as implemented at the moment in SBEMimage) global settings for
        # any given acquisition, whereas dwell time, pixel size and frame size
        # can automatically change between overviews, grids and single frames.
        self.target_eht = float(self.cfg['sem']['eht'])
        self.target_beam_current = int(float(self.cfg['sem']['beam_current']))
        self.target_aperture_size = float(self.cfg['sem']['aperture_size'])
        # self.stage_rotation: rotation angle of SEM stage (0° by default)
        self.stage_rotation = 0
        # 'Grab frame' settings: these are the settings for acquiring single
        # frames with the SEM using the 'Grab frame' feature in SBEMimage.
        # dwell time provided in microseconds, pixel size in nanometres
        self.grab_dwell_time = float(self.cfg['sem']['grab_frame_dwell_time'])
        self.grab_pixel_size = float(self.cfg['sem']['grab_frame_pixel_size'])
        self.grab_frame_size_selector = int(
            self.cfg['sem']['grab_frame_size_selector'])
        # The cycle time is total duration to acquire a full frame.
        # self.current_cycle_time will be set (in seconds) the first time when
        # self.apply_frame_settings() is called.
        self.current_cycle_time = 0
        self.additional_cycle_time = 0
        # self.stage_move_wait_interval: the time in seconds SBEMimage pauses
        # after each stage move before acquiring the next image. This delay
        # allows potential vibrations of the stage to subside.
        self.stage_move_wait_interval = float(
            self.cfg['sem']['stage_move_wait_interval'])
        # self.stage_limits: range of the SEM XY motors in micrometres
        # [x_min, x_max, y_min, y_max]
        self.stage_limits = json.loads(
            self.syscfg['stage']['sem_stage_limits'])
        # speed in microns/second of X and Y stage motors
        self.motor_speed_x, self.motor_speed_y = (
            json.loads(self.syscfg['stage']['sem_motor_speed']))
        # Back-scatter detector (BSD) contrast, brightness, and bias voltage
        self.bsd_contrast = float(self.cfg['sem']['bsd_contrast'])
        self.bsd_brightness = float(self.cfg['sem']['bsd_brightness'])
        self.bsd_bias = float(self.cfg['sem']['bsd_bias'])
        # self.auto_beam_blank: currently unused
        self.auto_beam_blank = (
            self.cfg['sem']['auto_beam_blank'].lower() == 'true')
        # SEM stage motor tolerances
        self.xy_tolerance = float(
            self.syscfg['stage']['sem_xy_tolerance'])
        self.z_tolerance = float(
            self.syscfg['stage']['sem_z_tolerance'])
        # Motor diagnostics
        self.total_xyz_move_counter = json.loads(
            self.syscfg['stage']['sem_xyz_move_counter'])
        self.slow_xy_move_counter = int(
            self.syscfg['stage']['sem_slow_xy_move_counter'])
        self.failed_xyz_move_counter = json.loads(
            self.syscfg['stage']['sem_failed_xyz_move_counter'])
        # Maintenance moves
        self.use_maintenance_moves = (
            self.syscfg['stage']['sem_use_maintenance_moves'].lower() == 'true')
        self.maintenance_move_interval = int(
            self.syscfg['stage']['sem_maintenance_move_interval'])
        # Deques for last 200 moves (0 = ok; 1 = warning)
        self.slow_xy_move_warnings = deque(maxlen=200)
        self.failed_x_move_warnings = deque(maxlen=200)
        self.failed_y_move_warnings = deque(maxlen=200)
        self.failed_z_move_warnings = deque(maxlen=200)

    def load_system_constants(self):
        """Load all SEM-related constants from system configuration."""
        # self.STORE_RES: available store resolutions (= frame size in pixels)
        self.STORE_RES = json.loads(self.syscfg['sem']['store_res'])
        # self.DWELL_TIME: available dwell times in microseconds
        self.DWELL_TIME = json.loads(self.syscfg['sem']['dwell_time'])
        # self.APERTURE_SIZE: available aperture sizes in microns
        self.APERTURE_SIZE = json.loads(self.syscfg['sem']['aperture_size'])
        # Cycle times: Duration of scanning one full frame, depends on
        # scan rate and frame size:
        # cycle_time[frame_size_selector][scan_rate] -> duration in sec
        cycle_time = json.loads(self.syscfg['sem']['cycle_time'])
        # Convert string keys to int
        self.CYCLE_TIME = {int(k): v for k, v in cycle_time.items()}
        # self.DEFAULT_DELAY: delay in seconds after cycle time before
        # image is grabbed by SBEMimage
        self.DEFAULT_DELAY = float(self.syscfg['sem']['delay_after_cycle_time'])
        # self.MAG_PX_SIZE_FACTOR is needed to calculate the magnification
        # as a function of frame resolution and pixel size (in nm):
        # M = MAG_PX_SIZE_FACTOR / (STORE_RES_X * PX_SIZE)
        self.MAG_PX_SIZE_FACTOR = int(self.syscfg['sem']['mag_px_size_factor'])

    def save_to_cfg(self):
        """Save current values of attributes to config and sysconfig objects."""
        self.syscfg['sem']['mag_px_size_factor'] = str(self.MAG_PX_SIZE_FACTOR)
        self.cfg['sem']['stage_min_x'] = str(self.stage_limits[0])
        self.cfg['sem']['stage_max_x'] = str(self.stage_limits[1])
        self.cfg['sem']['stage_min_y'] = str(self.stage_limits[2])
        self.cfg['sem']['stage_max_y'] = str(self.stage_limits[3])
        self.syscfg['stage']['sem_stage_limits'] = str(self.stage_limits)
        self.syscfg['stage']['sem_motor_speed'] = str(
            [self.motor_speed_x, self.motor_speed_y])
        self.cfg['sem']['motor_speed_x'] = str(self.motor_speed_x)
        self.cfg['sem']['motor_speed_y'] = str(self.motor_speed_y)
        self.cfg['sem']['stage_move_wait_interval'] = str(
            self.stage_move_wait_interval)
        self.cfg['sem']['eht'] = '{0:.2f}'.format(self.target_eht)
        self.cfg['sem']['beam_current'] = str(int(self.target_beam_current))
        self.cfg['sem']['aperture_size'] = str(self.target_aperture_size)
        self.cfg['sem']['grab_frame_dwell_time'] = str(self.grab_dwell_time)
        self.cfg['sem']['grab_frame_pixel_size'] = '{0:.1f}'.format(
            self.grab_pixel_size)
        self.cfg['sem']['grab_frame_size_selector'] = str(
            self.grab_frame_size_selector)
        self.cfg['sem']['grab_frame_size_xy'] = str(
            self.STORE_RES[self.grab_frame_size_selector])
        self.cfg['sem']['bsd_contrast'] = str(self.bsd_contrast)
        self.cfg['sem']['bsd_brightness'] = str(self.bsd_brightness)
        self.cfg['sem']['bsd_bias'] = str(self.bsd_bias)
        self.cfg['sem']['auto_beam_blank'] = str(self.auto_beam_blank)
        self.syscfg['stage']['sem_xy_tolerance'] = str(self.xy_tolerance)
        self.syscfg['stage']['sem_z_tolerance'] = str(self.z_tolerance)
        # Motor diagnostics
        self.syscfg['stage']['sem_xyz_move_counter'] = json.dumps(
            self.total_xyz_move_counter)
        self.syscfg['stage']['sem_slow_xy_move_counter'] = str(
            self.slow_xy_move_counter)
        self.syscfg['stage']['sem_failed_xyz_move_counter'] = json.dumps(
            self.failed_xyz_move_counter)
        # Maintenance moves
        self.syscfg['stage']['sem_use_maintenance_moves'] = str(
            self.use_maintenance_moves)
        self.syscfg['stage']['sem_maintenance_move_interval'] = str(int(
            self.maintenance_move_interval))

    def turn_eht_on(self):
        """Turn EHT (= high voltage) on."""
        raise NotImplementedError

    def turn_eht_off(self):
        """Turn EHT (= high voltage) off."""
        raise NotImplementedError

    def is_eht_on(self):
        """Return True if EHT is on."""
        raise NotImplementedError

    def is_eht_off(self):
        """Return True if EHT is off."""
        raise NotImplementedError

    def get_eht(self):
        """Read current EHT (in kV) from SmartSEM."""
        raise NotImplementedError

    def set_eht(self, target_eht):
        """Save the target EHT (in kV) and set the EHT to this target value."""
        self.target_eht = target_eht
        # Setting SEM to target EHT must be implemented in child class!


    def has_vp(self):
        """Return True if VP is fitted."""
        raise NotImplementedError

    def is_hv_on(self):
        """Return True if HV is on."""
        raise NotImplementedError

    def is_vp_on(self):
        """Return True if VP is on."""
        raise NotImplementedError

    def get_chamber_pressure(self):
        """Read current chamber pressure from SmartSEM."""
        raise NotImplementedError

    def get_vp_target(self):
        """Read current VP target pressure from SmartSEM."""
        raise NotImplementedError

    def set_hv(self):
        """Set HV (= High Vacuum)."""
        raise NotImplementedError

    def set_vp(self):
        """Set VP (= Variable Pressure)."""
        raise NotImplementedError

    def set_vp_target(self, target_pressure):
        """Set the VP target pressure."""
        raise NotImplementedError


    def has_fcc(self):
        """Return True if FCC is fitted."""
        raise NotImplementedError

    def is_fcc_on(self):
        """Return True if FCC is on."""
        raise NotImplementedError

    def is_fcc_off(self):
        """Return True if FCC is off."""
        raise NotImplementedError

    def get_fcc_level(self):
        """Read current FCC (0-100) from SmartSEM."""
        raise NotImplementedError

    def turn_fcc_on(self):
        """Turn FCC (= Focal Charge Compensator) on."""
        raise NotImplementedError

    def turn_fcc_off(self):
        """Turn FCC (= Focal Charge Compensator) off."""
        raise NotImplementedError

    def set_fcc_level(self, target_fcc_level):
        """Set the FCC to this target value."""
        raise NotImplementedError


    def get_beam_current(self):
        """Read beam current (in pA) from SmartSEM."""
        raise NotImplementedError

    def set_beam_current(self, target_current):
        """Save the target beam current (in pA) and set the SEM's beam to this
        target current."""
        self.target_beam_current = target_current
        # Setting SEM to target beam current must be implemented in child class!

    def get_aperture_size(self):
        """Read aperture size (in μm) from SmartSEM."""
        raise NotImplementedError

    def set_aperture_size(self, aperture_size_index):
        """Save the aperture size (in μm) and set the SEM's beam to this
        aperture size."""
        self.target_aperture_size = self.APERTURE_SIZE[aperture_size_index]
        # Setting SEM to target aperture size must be implemented in child class!

    def apply_beam_settings(self):
        """Set the SEM to the current target EHT voltage and beam current."""
        raise NotImplementedError

    def apply_grab_settings(self):
        """Set the SEM to the current grab settings (stored in
        self.grab_dwell_time, self.grab_pixel_size, and
        self.grab_frame_size_selector)."""
        raise NotImplementedError

    def apply_frame_settings(self, frame_size_selector, pixel_size, dwell_time):
        """Set SEM to the specified frame settings (frame size, pixel size and
        dwell time)."""
        raise NotImplementedError

    def get_frame_size_selector(self):
        """Read the current frame size selector from the SEM."""
        raise NotImplementedError

    def get_frame_size(self):
        raise NotImplementedError

    def set_frame_size(self, frame_size_selector):
        """Set SEM to frame size specified by frame_size_selector."""
        raise NotImplementedError

    def get_mag(self):
        """Read current magnification from SEM."""
        raise NotImplementedError

    def set_mag(self, target_mag):
        """Set SEM magnification to target_mag."""
        raise NotImplementedError

    def get_pixel_size(self):
        """Read current magnification from the SEM and convert it into
        pixel size in nm.
        """
        raise NotImplementedError

    def set_pixel_size(self, pixel_size):
        """Set SEM to the magnification corresponding to pixel_size."""
        raise NotImplementedError

    def get_scan_rate(self):
        """Read the current scan rate from the SEM"""
        raise NotImplementedError

    def set_scan_rate(self, scan_rate_selector):
        """Set SEM to pixel scan rate specified by scan_rate_selector."""
        raise NotImplementedError

    def set_dwell_time(self, dwell_time):
        """Convert dwell time into scan rate and call self.set_scan_rate()
        """
        raise NotImplementedError

    def set_scan_rotation(self, angle):
        """Set the scan rotation angle (in degrees)."""
        raise NotImplementedError

    def acquire_frame(self, save_path_filename, extra_delay=0):
        """Acquire a full frame and save it to save_path_filename.
        All imaging parameters must be applied BEFORE calling this function.
        To avoid grabbing the image before it is acquired completely, an
        additional waiting period after the cycle time (extra_delay, in seconds)
        may be necessary. The delay specified in syscfg (self.DEFAULT_DELAY)
        is added by default for cycle times > 0.5 s."""
        raise NotImplementedError

    def save_frame(self, save_path_filename):
        """Save the frame currently displayed in SmartSEM."""
        raise NotImplementedError

    def get_wd(self):
        """Return current working distance
        (in metres [because SmartSEM uses metres])."""
        raise NotImplementedError

    def set_wd(self, target_wd):
        """Set working distance to target working distance (in metres)"""
        raise NotImplementedError

    def get_stig_xy(self):
        """Read XY stigmation parameters (in %) from SEM, as a tuple"""
        raise NotImplementedError

    def set_stig_xy(self, target_stig_x, target_stig_y):
        """Set X and Y stigmation parameters (in %)."""
        raise NotImplementedError

    def get_stig_x(self):
        """Read X stigmation parameter (in %) from SEM."""
        raise NotImplementedError

    def set_stig_x(self, target_stig_x):
        """Set X stigmation parameter (in %)."""
        raise NotImplementedError

    def get_stig_y(self):
        """Read Y stigmation parameter (in %) from SEM."""
        raise NotImplementedError

    def set_stig_y(self, target_stig_y):
        """Set Y stigmation parameter (in %)."""
        raise NotImplementedError

    def set_beam_blanking(self, enable_blanking):
        """Enable beam blanking if enable_blanking == True."""
        raise NotImplementedError

    def run_autofocus(self):
        """Run ZEISS autofocus, break if it takes longer than 1 min."""
        raise NotImplementedError

    def run_autostig(self):
        """Run ZEISS autostig, break if it takes longer than 1 min."""
        raise NotImplementedError

    def run_autofocus_stig(self):
        """Run combined ZEISS autofocus and autostig, break if it takes
        longer than 1 min."""
        raise NotImplementedError

    def get_stage_x(self):
        """Read X stage position (in micrometres) from SEM."""
        raise NotImplementedError

    def get_stage_y(self):
        """Read Y stage position (in micrometres) from SEM."""
        raise NotImplementedError

    def get_stage_z(self):
        """Read Z stage position (in micrometres) from SEM."""
        raise NotImplementedError

    def get_stage_xy(self):
        """Read XY stage position (in micrometres) from SEM, return as tuple"""
        raise NotImplementedError

    def get_stage_xyz(self):
        """Read XYZ stage position (in micrometres) from SEM, return as tuple"""
        raise NotImplementedError

    def move_stage_to_x(self, x):
        """Move stage to coordinate x, provided in microns."""
        raise NotImplementedError

    def move_stage_to_y(self, y):
        """Move stage to coordinate y, provided in microns."""
        raise NotImplementedError

    def move_stage_to_z(self, z):
        """Move stage to coordinate y, provided in microns."""
        raise NotImplementedError

    def move_stage_to_xy(self, coordinates):
        """Move stage to coordinates x and y, provided as tuple or list
        in microns."""
        raise NotImplementedError

    def stage_move_duration(self, from_x, from_y, to_x, to_y):
        """Calculate the duration of a stage move in seconds using the
        motor speeds specified in the configuration."""
        duration_x = abs(to_x - from_x) / self.motor_speed_x
        duration_y = abs(to_y - from_y) / self.motor_speed_y
        return max(duration_x, duration_y) + self.stage_move_wait_interval

    def reset_stage_move_counters(self):
        """Reset all the counters that keep track of motor moves."""
        self.total_xyz_move_counter = [[0, 0, 0], [0, 0, 0], [0, 0]]
        self.failed_xyz_move_counter = [0, 0, 0]
        self.slow_xy_move_counter = 0
        self.slow_xy_move_warnings.clear()
        self.failed_x_move_warnings.clear()
        self.failed_y_move_warnings.clear()
        self.failed_z_move_warnings.clear()

    def reset_error_state(self):
        """Reset the error state (to 'no error') and clear self.error_info."""
        self.error_state = 0
        self.error_info = ''

    def disconnect(self):
        """Disconnect from the SEM."""
        raise NotImplementedError<|MERGE_RESOLUTION|>--- conflicted
+++ resolved
@@ -12,12 +12,8 @@
 that are actually required in SBEMimage have been implemented."""
 
 import json
-<<<<<<< HEAD
-
-from utils import ERROR_LIST
-=======
+
 from collections import deque
->>>>>>> 946ea65e
 
 
 class SEM:
