--- conflicted
+++ resolved
@@ -24,27 +24,10 @@
 
 """
 
-<<<<<<< HEAD
-import os
-import time
-from time import sleep
-import json
-import serial
-from abc import ABC, abstractmethod
-import numpy as np
-from typing import Optional
-=======
 import json
 from collections import deque
->>>>>>> c46b6cce
-
+from abc import ABC, abstractmethod
 import utils
-
-try:
-    import ftdidio
-    _ftdidio_avail = True
-except ImportError as e:
-    _ftdidio_avail = False
 
 
 class BFRemover(ABC):
@@ -59,7 +42,6 @@
         self.syscfg = sysconfig
         self.error_state = 0
         self.error_info = ''
-<<<<<<< HEAD
         self.device_name = 'Abstract block-face remover.'
         self.full_cut_duration = None  # use @property, @abstractmethod
 
@@ -76,10 +58,6 @@
         """Perform a full cut cycle. This is the only knife control function
            used during stack acquisitions.
         """
-        pass
-
-    @abstractmethod
-    def check_for_cut_cycle_error(self):
         pass
 
     @abstractmethod
@@ -144,8 +122,6 @@
     def __init__(self, config, sysconfig):
         super().__init__(config, sysconfig)
         self.motor_warning = False  # True when motors slower than expected
-=======
->>>>>>> c46b6cce
         # Load device name and other settings from sysconfig. These
         # settings overwrite the settings in config.
         recognized_devices = json.loads(self.syscfg['device']['recognized'])
@@ -316,7 +292,6 @@
         self.syscfg['stage']['microtome_maintenance_move_interval'] = str(int(
             self.maintenance_move_interval))
 
-
     def __str__(self):
         return self.device_name
 
@@ -361,12 +336,12 @@
 
     def rel_stage_move_duration(self, target_x, target_y):
         """Use the last known position and the given target position
-        to calculate how much time it will take for the motors to move
-        to target position.
+           to calculate how much time it will take for the motors to move
+           to target position. Add self.stage_move_wait_interval.
         """
         duration_x = abs(target_x - self.last_known_x) / self.motor_speed_x
         duration_y = abs(target_y - self.last_known_y) / self.motor_speed_y
-        return duration_x, duration_y
+        return duration_x + self.stage_move_wait_interval, duration_y + + self.stage_move_wait_interval
 
     def stage_move_duration(self, from_x, from_y, to_x, to_y):
         """Return the total duration for a move including the
@@ -388,983 +363,6 @@
     def check_cut_cycle_status(self):
         raise NotImplementedError
 
-<<<<<<< HEAD
-
-class Microtome_3View(Microtome):
-    """
-    This class contains the methods to control a 3View microtome via
-    DigitalMicrograph (DM).
-    The DM script SBEMimage_DMcom_GMS2.s (or SBEMimage_DMcom_GMS3.s for GMS3)
-    must be running in DM to receive commands from SBEMimage and transmit them
-    to the 3View hardware (XY stage and knife arm).
-    Communication with DM is achieved by read/write file operations.
-    The following files are used:
-      DMcom.in:   Command/parameter file. Contains a command and up to
-                  two optional parameters.
-      DMcom.cmd:  The file 'DMcom.in' is renamed to 'DMcom.cmd' to trigger
-                  its contents to be processed by DM.
-      DMcom.out:  Contains return value(s) from DM
-      DMcom.ack:  Confirms that a command has been received and processed.
-      DMcom.ac2:  Confirms that a full cut cycle has been completed.
-      DMcom.wng:  Signals a warning (a problem occurred, but could be resolved).
-      DMcom.err:  Signals that a critical error occured.
-
-    The 3View knife parameters (knife speeds, osciallation on/off) cannot be
-    changed remotely via SBEMimage; they must be set in DM before the
-    acquisition starts. The pre-acquisition dialog box asks the user
-    to ensure these settings match the DM settings (for logging purposes).
-    """
-
-    def __init__(self, config, sysconfig):
-        super().__init__(config, sysconfig)
-        # Paths to DM communication files
-        self.INPUT_FILE = os.path.join('..', 'dm', 'DMcom.in')
-        self.COMMAND_FILE = os.path.join('..', 'dm', 'DMcom.cmd')
-        self.OUTPUT_FILE = os.path.join('..', 'dm', 'DMcom.out')
-        self.ACK_FILE = os.path.join('..', 'dm', 'DMcom.ack')
-        self.ACK_CUT_FILE = os.path.join('..', 'dm', 'DMcom.ac2')
-        self.WARNING_FILE = os.path.join('..', 'dm', 'DMcom.wng')
-        self.ERROR_FILE = os.path.join('..', 'dm', 'DMcom.err')
-
-        # Perform handshake and read initial X/Y/Z
-        if not self.simulation_mode and self.error_state == 0:
-            self._send_dm_command('Handshake')
-            # DM script should react to trigger file by reading command file
-            # usually within 0.1 s (default check interval)
-            sleep(1)  # Give DM plenty of time to write response into file
-            if self._dm_handshake_success():
-                # Get initial X/Y/Z with long wait intervals (1s) for responses
-                current_z = self.get_stage_z(wait_interval=1)
-                current_x, current_y = self.get_stage_xy(wait_interval=1)
-                if ((current_x is None) or (current_y is None)
-                        or (current_z is None)):
-                    self.error_state = 101
-                    self.error_info = ('microtome.__init__: could not read '
-                                       'initial stage position')
-                elif current_z < 0:
-                    self.error_state = 101
-                    self.error_info = ('microtome.__init__: stage z position '
-                                       'must not be negative.')
-                # Check if current Z coordinate matches last known Z from
-                # previous session
-                elif (self.stage_z_prev_session is not None
-                      and abs(current_z - self.stage_z_prev_session) > 0.01):
-                    self.error_state = 206
-                    self.error_info = ('microtome.__init__: stage z position '
-                                       'mismatch')
-                # Update motor speeds in DM script
-                success = self.write_motor_speeds_to_script()
-                # If update unsuccesful, set new error state unless microtome
-                # is already in an error state after reading the coordinates.
-                if not success and self.error_state == 0:
-                    self.error_state = 101
-                    self.error_info = ('microtome.__init__: could not update '
-                                       'DM script with current motor speeds')
-            else:
-                self.error_state = 101
-                self.error_info = 'microtome.__init__: handshake failed'
-
-    def _send_dm_command(self, cmd, set_values=[]):
-        """Send a command to the DigitalMicrograph script."""
-        # If output file exists, delete it to ensure old return values are gone
-        if os.path.isfile(self.OUTPUT_FILE):
-            os.remove(self.OUTPUT_FILE)
-        # Delete .ack and .ac2 files
-        if os.path.isfile(self.ACK_FILE):
-            os.remove(self.ACK_FILE)
-        if os.path.isfile(self.ACK_CUT_FILE):
-            os.remove(self.ACK_CUT_FILE)
-        # Try to open input file
-        success, input_file = utils.try_to_open(self.INPUT_FILE, 'w+')
-        if success:
-            input_file.write(cmd)
-            for item in set_values:
-                input_file.write('\n' + str(item))
-            input_file.close()
-            # Trigger DM script by renaming input file to command file
-            try:
-                os.rename(self.INPUT_FILE, self.COMMAND_FILE)
-            except Exception as e:
-                if self.error_state == 0:
-                    self.error_state = 102
-                    self.error_info = ('microtome._send_dm_command: could not '
-                                       'rename input file (' + str(e) + ')')
-        elif self.error_state == 0:
-            self.error_state = 102
-            self.error_info = ('microtome._send_dm_command: could not write '
-                               'to input file')
-
-    def _read_dm_return_values(self):
-        """Try to read output file and, if successful, return values."""
-        return_values = []
-        success, return_file = utils.try_to_open(self.OUTPUT_FILE, 'r')
-        if success:
-            for line in return_file:
-                return_values.append(line.rstrip())
-            return_file.close()
-        elif self.error_state == 0:
-            self.error_state = 104
-            self.error_info = ('microtome._read_dm_return_values: could not '
-                               'read from output file')
-        if return_values == []:
-            return_values = [None, None]
-        return return_values
-
-    def _dm_handshake_success(self):
-        """Verify that handshake command has worked."""
-        read_success = True
-        return_value = None
-        try:
-            file_handle = open(self.OUTPUT_FILE, 'r')
-        except:
-            # Try once more
-            sleep(1)
-            try:
-                file_handle = open(self.OUTPUT_FILE, 'r')
-            except:
-                read_success = False
-        if read_success:
-            return_value = file_handle.readline().rstrip()
-            file_handle.close()
-            if return_value == 'OK':
-                return True
-        else:
-            # Error state assigned in self.__init__()
-            return False
-
-    def do_full_cut(self):
-        """Perform a full cut cycle. This is the only knife control function
-        used during a stack acquisitions.
-        """
-        self._send_dm_command('MicrotomeStage_FullCut')
-        sleep(0.2)
-
-    def do_full_approach_cut(self):
-        """Perform a full cut cycle under the assumption that the knife is
-        already neared. This function is called repeatedly from the approach
-        dialog (ApproachDlg) after the knife has been neared.
-        """
-        self._send_dm_command('MicrotomeStage_FullApproachCut')
-        sleep(0.2)
-
-    def do_sweep(self, z_position):
-        """Perform a sweep by cutting slightly above the surface."""
-        if (((self.sweep_distance < 30) or (self.sweep_distance > 1000))
-                and self.error_state == 0):
-            self.error_state = 205
-            self.error_info = 'microtome.do_sweep: sweep distance out of range'
-        elif self.error_state == 0:
-            # Move to new z position
-            sweep_z_position = z_position - (self.sweep_distance / 1000)
-            self.move_stage_to_z(sweep_z_position)
-            if self.error_state > 0:
-                # Try again
-                self.reset_error_state()
-                sleep(2)
-                self.move_stage_to_z(sweep_z_position)
-            if self.error_state == 0:
-                # Do a cut cycle above the sample surface to clear away debris
-                self.do_full_cut()
-                sleep(self.full_cut_duration)
-                # Check if error occurred during cut cycle.
-                if os.path.isfile(self.ERROR_FILE):
-                    self.error_state = 205
-                    self.error_info = ('microtome.do_sweep: error during '
-                                       'cutting cycle')
-                elif not os.path.isfile(self.ACK_CUT_FILE):
-                    # Cut cycle was not carried out
-                    self.error_state = 103
-                    self.error_info = ('microtome.do_sweep: command not '
-                                       'processed by DM script')
-
-            # Move to previous z position (before sweep)
-            self.move_stage_to_z(z_position)
-            if self.error_state > 0:
-                # Try again
-                sleep(2)
-                self.reset_error_state()
-                self.move_stage_to_z(z_position)
-
-    def cut(self):
-        # only used for testing
-        self._send_dm_command('MicrotomeStage_Cut')
-        sleep(1.2/self.knife_cut_speed)
-
-    def retract_knife(self):
-        # only used for testing
-        self._send_dm_command('MicrotomeStage_Retract')
-        sleep(1.2/self.knife_retract_speed)
-
-    def write_motor_speeds_to_script(self):
-        self._send_dm_command('SetMotorSpeedXY',
-                              [self.motor_speed_x, self.motor_speed_y])
-        sleep(1)
-        # Check if command was processed by DM
-        if os.path.isfile(self.ACK_FILE):
-            success = True
-        else:
-            sleep(2)
-            success = os.path.isfile(self.ACK_FILE)
-        return success
-
-    def move_stage_to_x(self, x):
-        # only used for testing
-        self._send_dm_command('MicrotomeStage_SetPositionX', [x])
-        sleep(0.5)
-        self.get_stage_xy()
-
-    def move_stage_to_y(self, y):
-        # only used for testing
-        self._send_dm_command('MicrotomeStage_SetPositionY', [y])
-        sleep(0.5)
-        self.get_stage_xy()
-
-    def get_stage_xy(self, wait_interval=0.25):
-        """Get current XY coordinates from DM."""
-        success = True
-        self._send_dm_command('MicrotomeStage_GetPositionXY')
-        sleep(wait_interval)
-        answer = self._read_dm_return_values()
-        try:
-            x, y = float(answer[0]), float(answer[1])
-        except:
-            x, y = None, None
-            success = False
-        if success:
-            self.last_known_x, self.last_known_y = x, y
-        return x, y
-
-    def move_stage_to_xy(self, coordinates):
-        """Move stage to coordinates (X, Y). This function is called during
-        acquisitions. It includes waiting times. The other move functions
-        below do not.
-        """
-        x, y = coordinates
-        self._send_dm_command('MicrotomeStage_SetPositionXY_Confirm', [x, y])
-        sleep(0.2)
-        # Wait for the time it takes the motors to move
-        # plus stage_move_wait_interval
-        move_duration = self.rel_stage_move_duration(x, y)
-        sleep(move_duration + 0.1)
-        # Check if the command was processed successfully
-        if os.path.isfile(self.ACK_FILE):
-            self.last_known_x, self.last_known_y = x, y
-        else:
-            # Wait for up to 2.5 additional seconds (DM script will try
-            # to read coordinates again to confirm move)
-            if self.stage_move_wait_interval < 2.5:
-                sleep(2.5 - self.stage_move_wait_interval)
-            # Check again for ACK_FILE
-            if os.path.isfile(self.ACK_FILE):
-                # Move was carried out, but with a delay.
-                self.last_known_x, self.last_known_y = x, y
-                # Check if there was a warning
-                if os.path.isfile(self.WARNING_FILE):
-                    # There was a warning from the script - motors may have
-                    # moved too slowly, but they reached the target position
-                    # after an extra 2s delay.
-                    self.motor_warning = True
-            elif os.path.isfile(self.ERROR_FILE) and self.error_state == 0:
-                # Move was not confirmed and error file exists:
-                # The motors did not reach the target position.
-                self.error_state = 201
-                self.error_info = ('microtome.move_stage_to_xy: did not reach '
-                                   'target xy position')
-                # Read last known position (written into output file by DM
-                # if a move fails.)
-                current_xy = self._read_dm_return_values()
-                if len(current_xy) == 2:
-                    try:
-                        self.last_known_x = float(current_xy[0])
-                        self.last_known_y = float(current_xy[1])
-                    except:
-                        pass  # keep current coordinates
-            elif self.error_state == 0:
-                # If neither .ack nor .err exist, the command was not processed
-                self.error_state = 103
-                self.error_info = ('microtome.move_stage_to_xy: command not '
-                                   'processed by DM script')
-
-    def get_stage_z(self, wait_interval=0.5):
-        """Get current Z coordinate from DM."""
-        success = True
-        self._send_dm_command('MicrotomeStage_GetPositionZ')
-        sleep(wait_interval)
-        answer = self._read_dm_return_values()
-        try:
-            z = float(answer[0])
-        except:
-            z = None
-            success = False
-        if success:
-            if (self.last_known_z is not None
-                and abs(z - self.last_known_z) > 0.01):
-                self.error_state = 206
-            self.prev_known_z = self.last_known_z
-            self.last_known_z = z
-        return z
-
-    def move_stage_to_z(self, z, safe_mode=True):
-        """Move stage to new z position. Used during stack acquisitions
-        before each cut and for sweeps.
-        """
-        if (((self.last_known_z >= 0) and (abs(z - self.last_known_z) > 0.205))
-                and self.error_state == 0 and safe_mode):
-            # Z must not change more than ~200 nm during stack acquisitions!
-            self.error_state = 203
-            self.error_info = ('microtome.move_stage_to_z: Z move too '
-                               'large (> 200 nm)')
-        else:
-            self._send_dm_command('MicrotomeStage_SetPositionZ_Confirm', [z])
-            sleep(1)  # wait for command to be read and executed
-            # Check if command was processed
-            if os.path.isfile(self.ACK_FILE):
-                # Accept new position as last known position
-                self.prev_known_z = self.last_known_z
-                self.last_known_z = z
-            elif os.path.isfile(self.ERROR_FILE) and self.error_state == 0:
-                # There was an error during the move
-                self.error_state = 202
-                self.error_info = ('microtome.move_stage_to_z: did not reach '
-                                   'target z position')
-            elif self.error_state == 0:
-                # If neither .ack nor .err exist, the command was not processed
-                self.error_state = 103
-                self.error_info = ('move_stage_to_z: command not processed '
-                                   'by DM script')
-
-    def stop_script(self):
-        self._send_dm_command('StopScript')
-        sleep(0.2)
-
-    def near_knife(self):
-        # only used for testing
-        self._send_dm_command('MicrotomeStage_Near')
-        sleep(4)
-
-    def clear_knife(self):
-        # only used for testing
-        self._send_dm_command('MicrotomeStage_Clear')
-        sleep(4)
-
-    def check_for_cut_cycle_error(self):
-        duration_exceeded = False
-        # Check if error ocurred during self.do_full_cut()
-        if self.error_state == 0 and os.path.isfile(self.ERROR_FILE):
-            self.error_state = 204
-            self.error_info = ('microtome.do_full_cut: error during '
-                               'cutting cycle')
-        elif not os.path.isfile(self.ACK_CUT_FILE):
-            # Cut cycle was not carried out within the specified time limit
-            self.error_state = 103
-            self.error_info = ('microtome.do_full_cut: command not '
-                               'processed by DM script')
-            duration_exceeded = True
-            # Wait for another 10 sec maximum
-            for i in range(10):
-                sleep(1)
-                if os.path.isfile(self.ACK_CUT_FILE):
-                    self.error_state = 0
-                    self.error_info = ''
-                    break
-        return duration_exceeded
-
-    def reset_error_state(self):
-        self.error_state = 0
-        self.error_info = ''
-        self.motor_warning = False
-        if os.path.isfile(self.ERROR_FILE):
-            os.remove(self.ERROR_FILE)
-        if os.path.isfile(self.WARNING_FILE):
-            os.remove(self.WARNING_FILE)
-
-
-class Microtome_katana(Microtome):
-    """
-    Class for ConnectomX katana microtome. This microtome provides cutting
-    functionality and controls the Z position. X and Y are controlled by the
-    SEM stage. The microtome hardware is controlled via COM port commands.
-    """
-
-    def __init__(self, config, sysconfig):
-        super().__init__(config, sysconfig)
-        self.selected_port = sysconfig['device']['katana_com_port']
-        self.clear_position = int(sysconfig['knife']['katana_clear_position'])
-        self.retract_clearance = int(
-            sysconfig['stage']['katana_retract_clearance'])
-        # Realtime parameters
-        self.encoder_position = None
-        self.knife_position = None
-        self.current_osc_freq = None
-        self.current_osc_amp = None
-        # Connection status:
-        self.connected = False
-        # Try to connect with current selected port
-        self.connect()
-        if self.connected:
-            # wait after opening port for arduino to initialise (won't be
-            # necessary in future when using extra usb-serial chip)
-            sleep(1)
-            # initial comm is lost when on arduino usb port. (ditto)
-            self._send_command(' ')
-            # clear any incoming data from the serial buffer (probably
-            # not necessary here)
-            self.com_port.flushInput()
-            # need to delay after opening port before sending anything.
-            # 0.2s fails. 0.25s seems to be always OK. Suggest >0.3s for
-            # reliability.
-            sleep(0.3)
-            # if this software is the first to interact with the hardware
-            # after power-on, then the motor parameters need to be set
-            # (no harm to do anyway)
-            self.initialise_motor()
-            # get the initial Z position from the encoder
-            self.last_known_z = self.get_stage_z()
-            print('Starting Z position: ' + str(self.last_known_z) + 'µm')
-
-    def save_to_cfg(self):
-        super().save_to_cfg()
-        # Save kantana-specific keys sysconfig
-        self.sysconfig['device']['katana_com_port'] = self.selected_port
-        self.sysconfig['knife']['katana_clear_position'] = int(
-            self.clear_position)
-        self.sysconfig['stage']['katana_retract_clearance'] = int(
-            self.retract_clearance)
-
-    def connect(self):
-        # Open COM port
-        if not self.simulation_mode:
-            self.com_port = serial.Serial()
-            self.com_port.port = self.selected_port
-            self.com_port.baudrate = 115200
-            self.com_port.bytesize = 8
-            self.com_port.parity = 'N'
-            self.com_port.stopbits = 1
-            # With no timeout, this code freezes if it doesn't get a response.
-            self.com_port.timeout = 0.5
-            try:
-                self.com_port.open()
-                self.connected = True
-                # print('Connection to katana successful.')
-            except Exception as e:
-                print('Connection to katana failed: ' + repr(e))
-
-    def initialise_motor(self):
-         self._send_command('XM2')
-         self._send_command('XY13,1')
-         self._send_command('XY11,300')
-         self._send_command('XY3,-3000000')
-         self._send_command('XY4,3000000')
-         self._send_command('XY2,0')
-         self._send_command('XY6,1')
-         self._send_command('XY12,0')
-
-    def _send_command(self, cmd):
-        """Send command to katana via serial port."""
-        self.com_port.write((cmd + '\r').encode())
-        # always need some delay after sending command.
-        # suggest to keep 0.05 for now
-        sleep(0.05)
-
-    def _read_response(self):
-        """Read a response from katana via the serial port."""
-        return self.com_port.readline(13).decode()
-        # Katana returns CR character at end of line (this is how our motor
-        # controller works so it is easiest to keep it this way)
-
-    def _wait_until_knife_stopped(self):
-        print('waiting for knife to stop...')
-        # initial delay to make sure we don't check before knife has
-        # started moving!
-        sleep(0.25)
-        # knifeStatus = self._read_response()
-        self.com_port.flushInput()
-        while True:
-            self._send_command('KKP')   # KKP queries knife movement status
-            # reset it here just in case no response on next line
-            knife_status = 'KKP:1'
-            knife_status = self._read_response()
-            knife_status = knife_status.rstrip();
-            # print(" knife status: " + knifeStatus)
-
-            # optional to show knife position so user knows it hasn't frozen!
-            # _read_realtime_data is not as robust as other com port reads, and
-            # there is no error check, so it should only be used for display
-            # purposes. (it is very fast though, so you can use it in a loop
-            # to update the GUI)
-            self._read_realtime_data()
-            print("Knife status: "
-                  + knife_status
-                  + ", \tKnife pos: "
-                  + str(self.knife_position)
-                  + "µm")
-
-            if knife_status == 'KKP:0':    # If knife is not moving
-                # print('Knife stationary')
-                return 0
-            # re-check every 0.2s. Repeated queries like this shouldnt be more
-            # often than every 0.025s (risks overflowing the microtome
-            # serial buffer)
-            sleep(0.2)
-
-    def _bytes_to_num(self, val_str, start, end):
-        val = 0
-        for i in range (start, end + 1):
-            val += val_str[i] * (2**(8 * (i - start)))
-        return(val)
-
-    def _read_realtime_data(self):
-        # _read_realtime_data gets the data as bytes rather than ascii. It is
-        # not as robust as other com port reads, and there is no error check,
-        # so it should only be used for display purposes. (it is very fast #
-        # though, so you can use it in a loop to update the GUI)
-        self.com_port.flushInput()
-        self._send_command('KRT')
-        datalength = 10
-        c = self.com_port.read(datalength)
-        # Can't get arduino to send negative number in binary. Temporary
-        # solution is to add large number before sending and then subtract
-        # it here
-        self.encoder_position = self._bytes_to_num(c, 0, 3) - 10000000
-        # nice to see where the knife is whilst we wait for a slow movement:
-        self.knife_position = self._bytes_to_num(c, 4, 5)
-        # the following gets retrieved because (when I get around to
-        # implementing it) the knife will have a 'resonance mode' option. So
-        # the frequency will shift to keep the knife at max amplitude
-        self.current_osc_freq = self._bytes_to_num(c, 6, 7)
-        # measured amplitude in nm. (Arduino scales it by 100)
-        self.current_osc_amp = self._bytes_to_num(c, 8, 9) / 100
-        # print(str(katana.encoderPos)+" \t"+str(katana.knifepos)
-        #       +" \t"+str(katana.oscfreq)+" \t"+str(katana.oscAmp))
-
-    def _reached_target(self):
-         """Check to see if the z motor is still moving (returns 1 if target
-         reached, otherwise 0 if still moving."""
-         self.com_port.flushInput()
-         self._send_command('XY23')
-         # XY23 passes through to the motor controller.
-         sleep(0.03)
-         response = self._read_response()
-         if response.startswith('XY23'):
-             response = response.rstrip()
-             response = response.replace('XY23:', '')
-             status = response.split(',')
-             # print(status[1])
-             return int(status[1])
-         else:
-             return 0
-
-    def do_full_cut(self):
-        """Perform a full cut cycle."""
-        # Move to cutting window
-        # (good practice to check the knife is not moving before starting)
-        self._wait_until_knife_stopped()
-        print('Moving to cutting position '
-              + str(self.cut_window_start) + ' ...')
-        self._send_command('KMS' + str(self.knife_fast_speed))
-        # send required speed. The reason I'm setting it every time before
-        # moving is that I'm using two different speeds
-        # (knifeFastSpeed & knifeCutSpeed)
-        self._send_command('KKM' + str(self.cut_window_start))   # send required position
-
-        # Turn oscillator on
-        self._wait_until_knife_stopped()
-        if self.is_oscillation_enabled():
-            # turn oscillator on
-            self._send_command('KO' + str(self.oscillation_frequency))
-            self._send_command('KOA' + str(self.oscillation_amplitude))
-
-        # Cut sample
-        print('Cutting sample...')
-        self._send_command('KMS' + str(self.knife_cut_speed))
-        self._send_command('KKM' + str(self.cut_window_end))
-
-        # Turn oscillator off
-        self._wait_until_knife_stopped()
-        if self.is_oscillation_enabled():
-            self._send_command('KOA0')
-
-        # Drop sample
-        print('Dropping sample by ' + str(self.retract_clearance/1000) + 'µm...')
-        # TODO: discuss how Z is handled:
-        # drop sample before knife retract
-        self.move_stage_to_z(
-            desiredzPos - self.retract_clearance, 100)
-
-        # Retract knife
-        print('Retracting knife...')
-        self._send_command('KMS' + str(self.knife_fast_speed))
-        self._send_command('KKM' + str(self.clear_position))
-
-        # Raise sample to cutting plane
-        self._wait_until_knife_stopped()
-        print('Returning sample to cutting plane...')
-        self.move_stage_to_z(desiredzPos, 100)
-
-    def do_full_approach_cut(self):
-        """Perform a full cut cycle under the assumption that knife is
-           already neared."""
-        pass
-
-    def do_sweep(self, z_position):
-        """Perform a sweep by cutting slightly above the surface."""
-        pass
-
-    def cut(self):
-        # only used for testing
-        pass
-
-    def retract_knife(self):
-        # only used for testing
-        pass
-
-    def get_stage_z(self, wait_interval=0.5):
-        """Get current Z position"""
-        self.com_port.flushInput()
-        self._send_command('KE')
-        response = self._read_response()
-        # response will look like 'KE:120000' (for position of 0.12mm)
-        response = response.rstrip();
-        response = response.replace('KE:', '')
-        z = int(response)
-        return z
-
-    def get_stage_z_prev_session(self):
-        return self.stage_z_prev_session
-
-    def move_stage_to_z(self, z, speed, safe_mode=True):
-        """Move to specified Z position, and block until it is reached."""
-        print('Moving to Z=' + str(z) + 'µm...')
-        self._send_command('KT' + str(z) + ',' + str(speed))
-        response = self._read_response()
-        response = response.rstrip()
-        while self._reached_target() != 1:
-        # _reached_target() returns 1 when stage is at target position
-            self._read_realtime_data()
-            print('stage pos: ' + str(self.encoder_position))
-            sleep(0.05)
-        print('stage finished moving')
-
-    def near_knife(self):
-        # only used for testing
-        pass
-
-    def clear_knife(self):
-        # only used for testing
-        pass
-
-    def get_clear_position(self):
-        return self.clear_position
-
-    def set_clear_position(self, clear_position):
-        self.clear_position = int(clear_position)
-
-    def get_retract_clearance(self):
-        return self.retract_clearance
-
-    def set_retract_clearance(self, retract_clearance):
-        self.retract_clearance = int(retract_clearance)
-
-    def check_for_cut_cycle_error(self):
-        pass
-
-    def reset_error_state(self):
-        self.error_state = 0
-        self.error_info = ''
-        self.motor_warning = False
-
-    def disconnect(self):
-        if self.connected:
-            self.com_port.close()
-            print(f'katana: Connection closed (Port {self.com_port.port}).')
-
-
-class GCIB(BFRemover):
-    """
-    [WIP]
-    Requires stage hook.
-    Todo:
-        * use consistent error states.
-        * remove redundant interface to SEMstage
-    """
-
-    def __init__(self, config: dict, sysconfig: dict, stage):
-        """
-
-        Args:
-            config:
-            sysconfig:
-            stage: Stage class must implement XYZ translation, tilt and rotation.
-        """
-        super().__init__(config, sysconfig)
-        if not _ftdidio_avail:
-            raise ImportError(f'ImportError: {self} implementation requires the package "ftdidio" '
-                              f'which could not be imported.')
-        self.cfg = config
-        self.syscfg = sysconfig
-        self.stage = stage
-        self.error_state = 0
-        self.error_info = ''
-        self.acq = None
-        # Load device name and other settings from sysconfig. These
-        # settings overwrite the settings in config.
-        recognized_devices = json.loads(self.syscfg['device']['recognized'])
-        try:
-            self.cfg['microtome']['device'] = (
-                recognized_devices[int(self.syscfg['device']['microtome'])])
-        except:
-            self.cfg['microtome']['device'] = 'NOT RECOGNIZED'
-        self.device_name = self.cfg['microtome']['device']
-
-        self.simulation_mode = (
-            self.cfg['sys']['simulation_mode'].lower() == 'true')
-        self._pos_prior_mill_mov = None
-        # Catch errors that occur while reading configuration and converting
-        # the string values into floats or integers
-        try:
-            # Duration of a full cut cycle in seconds
-            self.mill_cycle = float(self.cfg['gcib']['mill_cycle'])
-            self._ftdi_serial = str(self.cfg['gcib']['ftdi_serial'])
-            self.continuous_rot = int(self.cfg['gcib']['continuous_rot'])
-            self.xyzt_milling = np.array(json.loads(self.cfg['gcib']['xyzt_milling']))
-            self.full_cut_duration = self.mill_cycle
-        except Exception as e:
-            self.error_state = 701
-            self.error_info = str(e)
-            return  # return here otherwise this error will be overwritten by the next lines
-        try:
-            self._ftdi_device = ftdidio.Ftdidio()
-            self._connect_blanking()
-        except Exception as e:
-            self.error_state = 701
-            self.error_info = f'Could not initialize ftdidio: {e}'
-
-    def _connect_blanking(self):
-        try:
-            self._ftdi_device.open(serial=self._ftdi_serial)
-            self._ftdi_device.set_mask(1)
-            self._blank_beam()  # 1 = blanking?
-        except ftdidio.FtdidioError as e:
-            self.error_state = 42
-            self.error_info = str(e)
-
-    def _disconnect_blanking(self):
-        """
-        TODO: This will also disable blanking!
-        """
-        try:
-            self._unblank_beam()
-            self._ftdi_device.close()
-        except ftdidio.FtdidioError as e:
-            self.error_state = 42
-            self.error_info = str(e)
-
-    def _blank_beam(self):
-        self._ftdi_device.set_bit(1)
-
-    def _unblank_beam(self):
-        self._ftdi_device.clear_bit(1)
-
-    def save_to_cfg(self):
-        # Save full cut duration in both cfg and syscfg
-        self.cfg['microtome']['full_cut_duration'] = str(self.full_cut_duration)
-        self.cfg['gcib']['ftdi_serial'] = str(self._ftdi_serial)
-        self.cfg['gcib']['xyzt_milling'] = str(self.xyzt_milling.tolist())
-        self.cfg['gcib']['mill_cycle'] = str(self.mill_cycle)
-        self.cfg['gcib']['continuous_rot'] = str(self.continuous_rot)
-        self.cfg['gcib']['last_known_z'] = str(self.last_known_z)
-        self.stage.save_to_cfg()
-
-    def do_full_cut(self):
-        return self.do_full_removal()
-
-    def move_stage_to_millpos(self):
-        """
-        Sets '_pos_prior_mill_mov' to current stage position. Moves the stage to R=120.
-
-
-        """
-        # move_to_xyzt will set rotation to self.stage.rotation, no need to store r explicitly
-        if np.all(self.xyzt_milling == 0):
-            self.error_info = 'NotInitializedError: Location parameters for milling have not been set.'
-            self.error_state = 44
-            return
-        x, y, z, t, r = self.stage.get_stage_xyztr()
-        msg = f'GCIB: Start position for milling cycle X={x}, Y={y}, Z={z}, T={t}, R={r}.'
-        if self.acq is not None:
-            self.acq.main_controls_trigger.transmit(msg)
-        else:
-            print(msg)
-        if not np.isclose(t, 0, atol=1e-4):
-            self.error_state = 45
-            self.error_info = (f'UnsafeMovementError: Current t position is supposed to be close to 0,'
-                               f'instead got: {t} != 0.')
-            return
-        # This is pure safety measure - this would be possible
-        if not np.isclose(t, 0):
-            self.error_info = 'UnsafeMovementError: Current tilt angle is not close to 0. As a safety measure, ' \
-                              'this is currently not supported.'
-            self.error_state = 45
-            return
-        x_mill, y_mill, z_mill, t_mill = self.xyzt_milling
-        if z < z_mill:
-            self.error_state = 45
-            self.error_info = (f'UnsafeMovementError: Current z position is smaller than the '
-                               f'one given as milling location: {z} < {z_mill}.')
-            return
-        self._pos_prior_mill_mov = [x, y, z, t, r]
-        msg = f'Stored position prior to mill movement: {self._pos_prior_mill_mov}'
-        if self.acq is not None:
-            self.acq.main_controls_trigger.transmit(msg)
-        else:
-            print(msg)
-
-        if self.simulation_mode:
-            time.sleep(self.full_cut_duration)
-            return
-        self.stage.move_stage_to_z(z_mill)
-        # TODO: maybe tilt at the very end for safety reasons if z_mill is high..
-        self.stage.move_stage_to_xyzt(x_mill, y_mill, z_mill, t_mill)
-        # # Only needed if non-continuous rotation.
-        # self.stage.move_stage_delta_r(120, no_wait=True)
-        msg = f'GCIB: Reached mill position: X={x_mill}, Y={y_mill}, Z={z_mill}, T={t_mill}, R=120.'
-        if self.acq is not None:
-            self.acq.main_controls_trigger.transmit(msg)
-        else:
-            print(msg)
-
-    def move_stage_to_pos_prior_mill_mov(self):
-        """
-        Sets '_pos_prior_mill_mov' to None.
-
-        """
-        if self._pos_prior_mill_mov is None:
-            self.error_info = 'UnsafeMovementError: Position prior to mill movement is None.'
-            self.error_state = 44
-            return
-        x, y, z, t, r = self._pos_prior_mill_mov
-        if not np.isclose(t, 0, atol=1e-4):
-            self.error_state = 45
-            self.error_info = (f'UnsafeMovementError: Tilt position before milling is supposed to be close to 0,'
-                               f'instead got: {t} != 0.')
-            return
-        x_mill, y_mill, z_mill, t_mill = self.xyzt_milling
-        # move stage to initial position, first tilt to 0 degree
-        self.stage.move_stage_to_r(r, no_wait=True)
-        # TODO: will still wait for the rotation to finish within move_stage_to_xyztr, as rotating is the slowest part
-        self.stage.move_stage_to_xyztr(x_mill, y_mill, z_mill, t, r)
-        _, _, _, t_curr, _ = self.stage.get_stage_xyztr()
-        # double check tilt position
-        if not np.isclose(t_curr, 0, atol=1e-4):
-            self.error_state = 45
-            self.error_info = (f'IncosistentMoveError: Target t position is supposed to be close to 0,'
-                               f'instead got: {t} != 0.')
-            return
-        # move XYR
-        self.stage.move_stage_to_xyztr(x, y, z_mill, t, r)
-        # move Z at the very end
-        self.stage.move_stage_to_xyztr(x, y, z, t, r)
-        self._pos_prior_mill_mov = None
-        # TODO: any check required?
-        # _, _, _, _, r_dest = self.stage.get_stage_xyztr()
-        # if not np.isclose(r_dest, self.stage.stage_rotation, atol=1e-4):
-        #     self.error_state = 45
-        #     self.error_info = (f'IncosistentMoveError: Current r position is supposed to be close to '
-        #                        f'self.stage.stage_rotation={self.stage.stage_rotation},'
-        #                        f'instead got: {r_dest} != 0.')
-        #     return
-        msg = f'GCIB: Reached original position after milling cycle: X={x}, Y={y}, Z={z}, T={t}, R={r}.'
-        if self.acq is not None:
-            self.acq.main_controls_trigger.transmit(msg)
-        else:
-            print(msg)
-
-    def do_full_removal(self, mill_duration=None):
-        """Perform a full milling cycle. This is the only removal function
-           used during stack acquisitions.
-        """
-        if mill_duration is None:
-            mill_duration = self.mill_cycle
-        self.move_stage_to_millpos()
-        # Only required to test stage transitions
-        if mill_duration > 0:
-            self._unblank_beam()
-
-        self.rotate360(mill_duration)
-
-        if mill_duration > 0:
-            self._blank_beam()
-        self.move_stage_to_pos_prior_mill_mov()
-
-    def rotate360(self, mill_duration):
-        # Hayworth et al, 2019, Nat. Methods: Three evenly spaced azimuthal
-        # directions for 360 deg and 360 s per mill cycle
-        if not self.continuous_rot:
-            start = time.time()
-            while time.time() - start < mill_duration:
-                if self.acq is not None and self.acq.acq_paused:
-                    break
-                self.stage.move_stage_delta_r(120, no_wait=False)
-                time.sleep(10)
-        else:
-            dt_per_2deg = mill_duration / 180
-            for deg in range(360):
-                if self.acq is not None and self.acq.acq_paused:
-                    break
-                start = time.time()
-                self.stage.move_stage_delta_r(2)
-                dt = time.time() - start
-                if dt > dt_per_2deg:
-                    msg = (f'WARNING: Rotation speed was slower ({dt:.3f} s) than requested by the target mill '
-                           f'cycle ({dt_per_2deg:.2f s}).')
-                    if self.acq is not None:
-                        self.acq.main_controls_trigger.transmit(msg)
-                    else:
-                        print(msg)
-                else:
-                    sleep(dt_per_2deg - dt)
-
-    def move_stage_to_z(self, z):
-        return self.stage.move_stage_to_z(z)
-
-    def move_stage_to_xy(self, coordinates):
-        return self.stage.move_stage_to_xy(coordinates)
-
-    def get_stage_x(self):
-        return self.stage.get_stage_x()
-
-    def get_stage_y(self):
-        return self.stage.get_stage_y()
-
-    def get_stage_xy(self):
-        return self.stage.get_stage_xy()
-
-    def get_stage_xyz(self):
-        return self.stage.get_stage_xyz()
-
-    @property
-    def last_known_y(self):
-        return self.stage.last_known_xy[1]
-
-    @property
-    def last_known_x(self):
-        return self.stage.last_known_xy[0]
-
-    @property
-    def last_known_z(self):
-        return self.stage.last_known_z
-
-    def check_for_cut_cycle_error(self):
-        """
-
-        Returns: If cut time exceed return True.
-
-        """
-        return False
-
-    def do_sweep(self, z_position):
-        return
-=======
     def reset_stage_move_counters(self):
         """Reset all the counters that keep track of motor moves."""
         self.total_xyz_move_counter = [[0, 0, 0], [0, 0, 0], [0, 0]]
@@ -1376,5 +374,4 @@
         self.failed_z_move_warnings.clear()
 
     def reset_error_state(self):
-        raise NotImplementedError
->>>>>>> c46b6cce
+        raise NotImplementedError