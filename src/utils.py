# -*- coding: utf-8 -*-

#==============================================================================
#   SBEMimage, ver. 2.0
#   Acquisition control software for serial block-face electron microscopy
#   (c) 2016-2018 Benjamin Titze,
#   Friedrich Miescher Institute for Biomedical Research, Basel.
#   This software is licensed under the terms of the MIT License.
#   See LICENSE.txt in the project root folder.
#==============================================================================

"""This modules provides various constants and helper functions."""

import os
import datetime
import json
import re
import imaplib
import smtplib
import socket
import requests

from time import sleep

from email.mime.multipart import MIMEMultipart
from email.mime.base import MIMEBase
from email.mime.text import MIMEText
from email.utils import formatdate
from email import encoders, message_from_string

# Number of digits used to format image file names
OV_DIGITS = 3         # up to 999 overview images
GRID_DIGITS = 4       # up to 9999 grids
TILE_DIGITS = 4       # up to 9999 tiles per grid
SLICE_DIGITS = 5      # up to 99999 slices per stack

# Regular expressions for checking user input of tiles and overviews
RE_TILE_LIST = re.compile('^((0|[1-9][0-9]*)[.](0|[1-9][0-9]*))'
						  '([ ]*,[ ]*(0|[1-9][0-9]*)[.](0|[1-9][0-9]*))*$')
RE_OV_LIST = re.compile('^([0-9]+)([ ]*,[ ]*[0-9]+)*$')

# Set of selectable colours for grids:
COLOUR_SELECTOR = [
	[255, 0, 0],      # red
	[0, 255, 0],      # green
	[255, 255, 0],    # yellow
	[0, 255, 255],    # cyan
	[128, 0, 0],      # dark red
	[0, 128, 0],      # dark green
	[255, 165, 0],    # orange
	[255, 0, 255],    # pink
	[173, 216, 230],  # grey
	[184, 134, 11]    # brown
]


def try_to_open(file_name, mode):
	"""Try to open file and retry twice if unsucessful."""
	file_handle = None
	success = True
	try:
		file_handle = open(file_name, mode)
	except:
		sleep(2)
		try:
			file_handle = open(file_name, mode)
		except:
			sleep(10)
			try:
				file_handle = open(file_name, mode)
			except:
				success = False
	return (success, file_handle)

def fit_in_range(value, min_value, max_value):
	"""Make the given value fit into the range min_value..max_value"""
	if value < min_value:
		value = min_value
	elif value > max_value:
		value = max_value
	return value

def format_log_entry(msg):
	"""Add timestamp and align msg for logging purposes"""
	timestamp = str(datetime.datetime.now())
	# Align colon (msg must begin with 'CTRL', 'SEM' or '3VIEW'):
	try:
		i = msg.index(':')
	except:
		i = 0
	return (timestamp[:22] + ' | ' + msg[:i] + (6-i) * ' ' + msg[i:])

def show_progress_in_console(progress):
	"""Show character-based progress bar in console window"""
	print('\r[{0}] {1}%'.format(
		'.' * int(progress/10)
		+ ' ' * (10 - int(progress/10)),
		progress), end='')

def get_ov_save_path(stack_name, ov_number, slice_counter):
	return ('overviews\\ov' + str(ov_number).zfill(OV_DIGITS) + '\\'
			+ stack_name
			+ '_ov' + str(ov_number).zfill(OV_DIGITS)
			+ '_s' + str(slice_counter).zfill(SLICE_DIGITS)
			+ '.tif')

def get_ov_debris_save_path(stack_name, ov_number, slice_counter, sw_counter):
	return ('overviews\\debris\\'
			+ stack_name
			+ '_ov' + str(ov_number).zfill(OV_DIGITS)
			+ '_s' + str(slice_counter).zfill(SLICE_DIGITS)
			+ '_' + str(sw_counter)
			+ '.tif')

def get_tile_save_path(stack_name, grid_number, tile_number, slice_counter):
	return ('tiles\\g' + str(grid_number).zfill(GRID_DIGITS)
			+ '\\t' + str(tile_number).zfill(TILE_DIGITS)
			+ '\\' + stack_name
			+ '_g' + str(grid_number).zfill(GRID_DIGITS)
			+ '_t' + str(tile_number).zfill(TILE_DIGITS)
			+ '_s' + str(slice_counter).zfill(SLICE_DIGITS)
			+ '.tif')

def get_tile_preview_save_path(grid_number, tile_number):
	return ('workspace\\g' + str(grid_number).zfill(GRID_DIGITS)
			+ '_t' + str(tile_number).zfill(TILE_DIGITS) + '.png')

def get_tile_reslice_save_path(grid_number, tile_number):
	return ('workspace\\reslices\\r_g' + str(grid_number).zfill(GRID_DIGITS)
			+ '_t' + str(tile_number).zfill(TILE_DIGITS) + '.png')

def get_ov_reslice_save_path(ov_number):
	return ('workspace\\reslices\\r_OV'
			+ str(ov_number).zfill(OV_DIGITS) + '.png')

def get_tile_id(grid_number, tile_number, slice_number):
	return (str(grid_number).zfill(GRID_DIGITS)
			+ '.' + str(tile_number).zfill(TILE_DIGITS)
			+ '.' + str(slice_number).zfill(SLICE_DIGITS))

def validate_tile_list(input_str):
	input_str = input_str.strip()
	success = True
	if not input_str:
		tile_list = []
	else:
		if RE_TILE_LIST.match(input_str):
			tile_list = [s.strip() for s in input_str.split(',')]
		else:
			tile_list = []
			success = False
	return success, tile_list

def validate_ov_list(input_str):
	input_str = input_str.strip()
	success = True
	if not input_str:
		ov_list = []
	else:
		if RE_OV_LIST.match(input_str):
			ov_list = [int(s) for s in input_str.split(',')]
		else:
			ov_list = []
			success = False
	return success, ov_list

def send_email(smtp_server, sender, recipients, subject, main_text, files=[]):
	try:
		msg = MIMEMultipart()
		msg['From'] = sender
		msg['To'] = recipients[0]
		msg['Date'] = formatdate(localtime = True)
		msg['Subject'] = subject
		msg.attach(MIMEText(main_text))
		for f in files:
			part = MIMEBase('application', 'octet-stream')
			part.set_payload(open(f, 'rb').read())
			encoders.encode_base64(part)
			part.add_header('Content-Disposition',
							'attachment; filename="{0}"'.format(
								os.path.basename(f)))
			msg.attach(part)
		mail_server = smtplib.SMTP(smtp_server)
		#mail_server = smtplib.SMTP_SSL(smtp_server)
		mail_server.sendmail(sender, recipients, msg.as_string())
		mail_server.quit()
		return True
	except (socket.error, smtplib.SMTPException) as exc:
		print(exc)
		return False

def get_remote_command(imap_server, email_account, email_pw, allowed_senders):
	try:
		#print('Trying to log in to', imap_server, email_account, email_pw)
		mail_server = imaplib.IMAP4_SSL(imap_server)
		mail_server.login(email_account, email_pw)
		mail_server.list()
		mail_server.select('inbox')
		result, data = mail_server.search(None, 'ALL')
		if data is not None:
			id_list = data[0].split()
			latest_email_id = id_list[-1]
			# fetch the email body (RFC822) for latest_email_id
			result, data = mail_server.fetch(latest_email_id, '(RFC822)')
			for response_part in data:
				if isinstance(response_part, tuple):
					msg = message_from_string(response_part[1].decode('utf-8'))
					subject = msg['subject'].strip().lower()
					sender = msg['from']
			mail_server.logout()
			# Check sender and subject
			# Sender email must be main user email or cc email:
			sender_allowed = (allowed_senders[0] in sender
							  or allowed_senders[1] in sender)
			allowed_commands = ['pause', 'stop', 'continue', 'start', 'restart',
								'report']
			if (subject in allowed_commands) and sender_allowed:
				return subject
			else:
				return 'NONE'
		else:
			return 'NONE'
	except:
		return 'ERROR'

def meta_server_put_request(url, data):
	try:
		r = requests.put(url, json=data)
		status = r.status_code
	except:
		status = 100
	return status

def meta_server_post_request(url, data):
	try:
		r = requests.post(url, json=data)
		status = r.status_code
	except:
		status = 100
	return status

def meta_server_get_request(url):
	command = None
	msg = None
	try:
		r = requests.get(url)
		received = json.loads(r.content)
		status = r.status_code
		if 'command' in received:
			command = received['command']
		if 'message' in received:
			msg = received['message']
		if 'version' in received:
			msg = received['version']
	except:
		status = 100
		msg = 'Metadata server request failed.'
	return (status, command, msg)

def suppress_console_warning():
<<<<<<< HEAD
	# Suppress TIFFReadDirectory warnings that otherwise flood console window
	print('\x1b[19;1H' + 80*' ' + '\x1b[19;1H', end='')
	print('\x1b[18;1H' + 80*' ' + '\x1b[18;1H', end='')

def get_indexes_from_user_string(userString):
	'''inspired by the substackMaker of ImageJ \n
	https://imagej.nih.gov/ij/developer/api/ij/plugin/SubstackMaker.html
	Enter a range (2-30), a range with increment (2-30-2), or a list (2,5,3)
	'''
	userString = userString.replace(' ', '')
	if ',' in userString and '.' in userString:
		return None
	elif ',' in userString:
		splitIndexes = [int(splitIndex) for splitIndex in userString.split(',') if splitIndex.isdigit()]
		if len(splitIndexes) > 0:
			return splitIndexes
	elif '-' in userString:
		splitIndexes = [int(splitIndex) for splitIndex in userString.split('-') if splitIndex.isdigit()]
		if len(splitIndexes) == 2 or len(splitIndexes) == 3:
			return range(*splitIndexes)
	elif userString.isdigit():
		return [int(userString)]
	return None
    
# ------------------- Functions for geometric transforms (MagC) -------------------
def rigidT(x_in,y_in,x_out,y_out):
    A_data = []
    for i in range(len(x_in)):
        A_data.append( [-y_in[i], x_in[i], 1, 0])
        A_data.append( [x_in[i], y_in[i], 0, 1])
        
    b_data = []
    for i in range(len(x_out)):
        b_data.append(x_out[i])
        b_data.append(y_out[i])

    A = np.matrix( A_data )
    b = np.matrix( b_data ).T
    # Solve
    c = np.linalg.lstsq(A, b)[0].T
    c = np.array(c)[0]
        
    displacements = []
    for i in range(len(x_in)):
        displacements.append(np.sqrt(
        np.square((c[1]*x_in[i] - c[0]*y_in[i] + c[2] - x_out[i]) + 
        np.square(c[1]*y_in[i] + c[0]*x_in[i] + c[3] - y_out[i]))))
    
    return c, np.mean(displacements)

def applyRigidT(x,y,coefs):
    x,y = map(lambda x: np.array(x),[x,y])
    x_out = coefs[1]*x - coefs[0]*y + coefs[2]
    y_out = coefs[1]*y + coefs[0]*x + coefs[3]
    return x_out,y_out
    
def getRigidRotation(coefs):
    return np.rad2deg(arctan2(coefs[0], coefs[1]))
# ------------------- End of functions for geometric transforms (MagC) -------------------
=======
    # Suppress TIFFReadDirectory warnings that otherwise flood console window
    print('\x1b[19;1H' + 80*' ' + '\x1b[19;1H', end='')
    print('\x1b[18;1H' + 80*' ' + '\x1b[18;1H', end='')

def calculate_electron_dose(current, dwell_time, pixel_size):
    """Calculate the electron dose.
    The current is multiplied by the elementary charge of an electron
    (1.602 * 10^−19 C) and the dwell time to obtain the total charge per pixel.
    This charge is divided by the area of a single pixel.

    Args:
        current (float): beam current in pA
        dwell_time (float): dwell time in microseconds
        pixel_size (float): xy pixel size in nm

    Returns:
        dose (float): electron dose in electrons per nanometre
    """
    return (current * 10**(-12) / (1.602 * 10**(-19))
            * dwell_time * 10**(-6) / (pixel_size**2))
>>>>>>> 521b4cba
<|MERGE_RESOLUTION|>--- conflicted
+++ resolved
@@ -258,11 +258,27 @@
 	return (status, command, msg)
 
 def suppress_console_warning():
-<<<<<<< HEAD
 	# Suppress TIFFReadDirectory warnings that otherwise flood console window
 	print('\x1b[19;1H' + 80*' ' + '\x1b[19;1H', end='')
 	print('\x1b[18;1H' + 80*' ' + '\x1b[18;1H', end='')
 
+def calculate_electron_dose(current, dwell_time, pixel_size):
+    """Calculate the electron dose.
+    The current is multiplied by the elementary charge of an electron
+    (1.602 * 10^−19 C) and the dwell time to obtain the total charge per pixel.
+    This charge is divided by the area of a single pixel.
+
+    Args:
+        current (float): beam current in pA
+        dwell_time (float): dwell time in microseconds
+        pixel_size (float): xy pixel size in nm
+
+    Returns:
+        dose (float): electron dose in electrons per nanometre
+    """
+    return (current * 10**(-12) / (1.602 * 10**(-19))
+            * dwell_time * 10**(-6) / (pixel_size**2))
+            
 def get_indexes_from_user_string(userString):
 	'''inspired by the substackMaker of ImageJ \n
 	https://imagej.nih.gov/ij/developer/api/ij/plugin/SubstackMaker.html
@@ -317,26 +333,4 @@
     
 def getRigidRotation(coefs):
     return np.rad2deg(arctan2(coefs[0], coefs[1]))
-# ------------------- End of functions for geometric transforms (MagC) -------------------
-=======
-    # Suppress TIFFReadDirectory warnings that otherwise flood console window
-    print('\x1b[19;1H' + 80*' ' + '\x1b[19;1H', end='')
-    print('\x1b[18;1H' + 80*' ' + '\x1b[18;1H', end='')
-
-def calculate_electron_dose(current, dwell_time, pixel_size):
-    """Calculate the electron dose.
-    The current is multiplied by the elementary charge of an electron
-    (1.602 * 10^−19 C) and the dwell time to obtain the total charge per pixel.
-    This charge is divided by the area of a single pixel.
-
-    Args:
-        current (float): beam current in pA
-        dwell_time (float): dwell time in microseconds
-        pixel_size (float): xy pixel size in nm
-
-    Returns:
-        dose (float): electron dose in electrons per nanometre
-    """
-    return (current * 10**(-12) / (1.602 * 10**(-19))
-            * dwell_time * 10**(-6) / (pixel_size**2))
->>>>>>> 521b4cba
+# ------------------- End of functions for geometric transforms (MagC) -------------------