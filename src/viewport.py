--- conflicted
+++ resolved
@@ -38,14 +38,6 @@
 from viewport_dlg_windows import StubOVDlg, FocusGradientTileSelectionDlg, \
                                  GridRotationDlg, ImportImageDlg, \
                                  AdjustImageDlg, DeleteImageDlg
-
-<<<<<<< HEAD
-class Trigger(QObject):
-    """Custom signal for updating GUI from within running threads."""
-    s = pyqtSignal()
-
-=======
->>>>>>> d65d5cb5
 
 class Viewport(QWidget):
 
@@ -558,12 +550,7 @@
                         # to the source magc sections
                         self.gm.update_source_ROIs_from_grids()
                         # deactivate roi_mode because grid manually moved
-<<<<<<< HEAD
                         self.gm.magc_roi_mode = False
-=======
-                        self.cfg['magc']['roi_mode'] = 'False'
-                        self.main_controls_trigger.transmit('SAVE INI')
->>>>>>> d65d5cb5
                     # ------ End of MagC code ------
 
             if self.ov_drag_active:
@@ -2190,12 +2177,7 @@
 
     def _vp_open_adjust_image_dlg(self):
         dialog = AdjustImageDlg(self.imported, self.selected_imported,
-<<<<<<< HEAD
-                                self.sem.magc_mode,
-                                self.viewport_trigger, self.viewport_queue)
-=======
-                                self.viewport_trigger)
->>>>>>> d65d5cb5
+                                self.sem.magc_mode, self.viewport_trigger)
         dialog.exec_()
 
     def _vp_open_delete_image_dlg(self):
@@ -2227,14 +2209,10 @@
                 sections)
         self.gm.update_source_ROIs_from_grids()
         self.vp_draw()
-<<<<<<< HEAD
-        self._transmit_cmd('SHOW CURRENT SETTINGS') # update statistics in GUI
+        self.main_controls_trigger.transmit('SHOW CURRENT SETTINGS') # update statistics in GUI
         self.add_to_log('Properties of grid '
             + str(clicked_section_number)
             + ' have been propagated to the selected sections')
-=======
-        self.main_controls_trigger.transmit('SHOW CURRENT SETTINGS') # update statistics in GUI
->>>>>>> d65d5cb5
 
     def vp_propagate_grid_properties_to_all_sections(self):
         # TODO
@@ -2255,8 +2233,7 @@
         self.gm.update_source_ROIs_from_grids()
 
         self.vp_draw()
-<<<<<<< HEAD
-        self._transmit_cmd('SHOW CURRENT SETTINGS') # update statistics in GUI
+        self.main_controls_trigger.transmit('SHOW CURRENT SETTINGS') # update statistics in GUI
         self.add_to_log('Properties of grid '
             + str(clicked_section_number)
             + ' have been propagated to all sections')
@@ -2286,9 +2263,6 @@
         self.vp_draw()
         self.gm.update_source_ROIs_from_grids()
         self._transmit_cmd('SHOW CURRENT SETTINGS') # update statistics in GUI
-=======
-        self.main_controls_trigger.transmit('SHOW CURRENT SETTINGS') # update statistics in GUI
->>>>>>> d65d5cb5
 
     # -------------------- End of MagC methods in Viewport ---------------------
 
