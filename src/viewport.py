# -*- coding: utf-8 -*-

#==============================================================================
#   SBEMimage, ver. 2.0
#   Acquisition control software for serial block-face electron microscopy
#   (c) 2016-2018 Benjamin Titze,
#   Friedrich Miescher Institute for Biomedical Research, Basel.
#   This software is licensed under the terms of the MIT License.
#   See LICENSE.txt in the project root folder.
#==============================================================================

"""This module controls the viewport window, which consists of three tabs:
    - the viewport (mv)  [formerly called Mosaic Viewer, therefore 'mv']
    - the slice viewer (sv),
    - the reslice/statistics tab (m)  ['monitoring']
"""

import os
import datetime
import json
import numpy as np
import threading
from time import time, sleep
from PIL import Image
from math import log, sqrt, sin, cos, radians
from statistics import mean

from PyQt5.uic import loadUi
from PyQt5.QtWidgets import QWidget, QApplication, QMessageBox, QMenu
from PyQt5.QtGui import QPixmap, QPainter, QColor, QFont, QIcon, QPen, \
                        QBrush, QTransform
from PyQt5.QtCore import Qt, QObject, QRect, QPoint, QSize, pyqtSignal

import utils
from dlg_windows import AdaptiveFocusSelectionDlg


class Trigger(QObject):
    """Custom signal for updating GUI from within running threads."""
    s = pyqtSignal()


class Viewport(QWidget):

    # Fixed window/viewer parameters:
    WINDOW_MARGIN_X = 20
    WINDOW_MARGIN_Y = 40
    VIEWER_WIDTH = 1000
    VIEWER_HEIGHT = 800
    VIEWER_OV_ZOOM_F1 = 1.0
    VIEWER_OV_ZOOM_F2 = 1.03
    VIEWER_TILE_ZOOM_F1 = 5.0
    VIEWER_TILE_ZOOM_F2 = 1.04

    def __init__(self, config, sem, stage,
                 ov_manager, grid_manager, coordinate_system,
                 autofocus, trigger, queue):
        super().__init__()
        self.cfg = config
        self.sem = sem
        self.stage = stage
        self.gm = grid_manager
        self.ovm = ov_manager
        self.cs = coordinate_system
        self.af = autofocus
        self.trigger = trigger
        self.queue = queue
        # Set limits for viewport panning:
        self.VC_MIN_X, self.VC_MAX_X, self.VC_MIN_Y, self.VC_MAX_Y = (
            self.cs.get_dx_dy_range())
        # Set zoom parameters depending on which stage is selected:
        if self.cfg['sys']['use_microtome'] == 'True':
            self.VIEWER_ZOOM_F1 = 0.2
            self.VIEWER_ZOOM_F2 = 1.05
        else:
            self.VIEWER_ZOOM_F1 = 0.0055
            self.VIEWER_ZOOM_F2 = 1.085

        # Shared control variables:
        self.acq_in_progress = False
        self.viewport_active = True
        self.number_grids = self.gm.get_number_grids()
        self.number_ov = self.ovm.get_number_ov()
        self.number_imported = self.ovm.get_number_imported()
        # for mouse operations (dragging, measuring):
        self.doubleclick_registered = False
        self.zooming_in_progress = False
        self.drag_origin = (0, 0)
        self.fov_drag_active = False
        self.tile_paint_mode_active = False
        self.measure_p1 = (None, None)
        self.measure_p2 = (None, None)
        self.measure_complete = False
        self.stub_ov_centre = [None, None]
        self.help_panel_visible = False

        self.load_gui()
        # Initialize viewport tabs:
        self.mv_initialize()  # Mosaic viewer
        self.sv_initialize()  # Slice viewer
        self.m_initialize()   # Monitoring tab
        self.setMouseTracking(True)

    def load_gui(self):
        loadUi('..\\gui\\viewport.ui', self)
        self.setWindowIcon(QIcon('..\\img\\icon_16px.ico'))
        self.setWindowTitle('SBEMimage - Viewport')
        # Display current settings:
        self.setFixedSize(self.size())
        self.move(20, 20)
        # Deactivate buttons for imaging if in simulation mode:
        if self.cfg['sys']['simulation_mode'] == 'True':
            self.pushButton_refreshOVs.setEnabled(False)
            self.pushButton_acquireStubOV.setEnabled(False)
            self.checkBox_showStagePos.setEnabled(False)

    def deactivate(self):
        self.viewport_active = False

    def restrict_gui(self, b):
        b ^= True
        self.acq_in_progress ^= True
        self.pushButton_refreshOVs.setEnabled(b)
        self.pushButton_acquireStubOV.setEnabled(b)
        if not b:
            self.radioButton_fromStack.setChecked(not b)
        self.radioButton_fromSEM.setEnabled(b)

    def update_grids(self):
        self.number_grids = self.gm.get_number_grids()
        self.mv_current_grid = -1
        self.cfg['viewport']['mv_current_grid'] = '-1'
        if self.sv_current_grid >= self.number_grids:
            self.sv_current_grid = self.number_grids - 1
            self.cfg['viewport']['sv_current_grid'] = str(self.sv_current_grid)
            self.sv_current_tile = -1
            self.cfg['viewport']['sv_current_tile'] = '-1'
        if self.m_current_grid >= self.number_grids:
            self.m_current_grid = self.number_grids - 1
            self.cfg['viewport']['m_current_grid'] = str(self.m_current_grid)
            self.m_current_tile = -1
            self.cfg['viewport']['m_current_tile'] = '-1'
        self.mv_update_grid_selector(self.mv_current_grid)
        self.sv_update_grid_selector(self.sv_current_grid)
        self.sv_update_tile_selector(self.sv_current_tile)
        self.m_update_grid_selector(self.m_current_grid)
        self.m_update_tile_selector(self.m_current_tile)

    def update_ov(self):
        self.number_ov = self.ovm.get_number_ov()
        self.mv_current_ov = -1
        self.cfg['viewport']['mv_current_ov'] = '-1'
        self.mv_load_all_overviews()
        self.mv_update_ov_selector()
        self.sv_update_ov_selector()
        self.m_update_ov_selector()

    def update_measure_buttons(self):
        if self.mv_measure_active:
            self.pushButton_measureMosaic.setIcon(
                QIcon('..\\img\\measure-active.png'))
            self.pushButton_measureMosaic.setIconSize(QSize(16, 16))
        else:
            self.pushButton_measureMosaic.setIcon(
                QIcon('..\\img\\measure.png'))
            self.pushButton_measureMosaic.setIconSize(QSize(16, 16))
        if self.sv_measure_active:
            self.pushButton_measureSlice.setIcon(
                QIcon('..\\img\\measure-active.png'))
            self.pushButton_measureSlice.setIconSize(QSize(16, 16))
        else:
            self.pushButton_measureSlice.setIcon(
                QIcon('..\\img\\measure.png'))
            self.pushButton_measureSlice.setIconSize(QSize(16, 16))

    def grab_viewport_screenshot(self, save_path_filename):
        viewport_screenshot = self.grab()
        viewport_screenshot.save(save_path_filename)

    def add_to_viewport_log(self, text):
        timestamp = str(datetime.datetime.now())
        self.textarea_incidentLog.appendPlainText(
            timestamp[:22] + ' | Slice ' + text)

    def transmit_cmd(self, cmd):
        """ Transmit command to the main window thread. """
        self.queue.put(cmd)
        self.trigger.s.emit()

    def add_to_main_log(self, msg):
        """ Add entry to the log in the main window """
        msg = utils.format_log_entry(msg)
        # Send entry to main window via queue and trigger:
        self.queue.put(msg)
        self.trigger.s.emit()

    def closeEvent(self, event):
        if self.viewport_active:
            QMessageBox.information(self, 'Closing Viewport',
                'Close viewport window by closing main window of the '
                'application.', QMessageBox.Ok)
            event.ignore()
        else:
            event.accept()

# ========================= Below: mouse functions ============================

    def setMouseTracking(self, flag):
        """Recursively activate or deactive mouse tracking in a widget"""
        def recursive_set(parent):
            for child in parent.findChildren(QObject):
                try:
                    child.setMouseTracking(flag)
                except:
                    pass
                recursive_set(child)
        QWidget.setMouseTracking(self, flag)
        recursive_set(self)

    def mousePressEvent(self, event):
        p = event.pos()
        px, py = p.x() - self.WINDOW_MARGIN_X, p.y() - self.WINDOW_MARGIN_Y
        mouse_pos_within_viewer = (
            px in range(self.VIEWER_WIDTH) and py in range(self.VIEWER_HEIGHT))
        mouse_pos_within_plot_area = (
            px in range(445, 940) and py in range(22, 850))

        if ((event.button() == Qt.LeftButton)
            and (self.tabWidget.currentIndex() < 2)
            and mouse_pos_within_viewer):

            self.selected_grid, self.selected_tile = \
                self.mv_get_grid_tile_mouse_selection(px, py)
            self.selected_ov = self.mv_get_ov_mouse_selection(px, py)
            self.selected_imported = (
                self.mv_get_imported_mouse_selection(px, py))

            # Shift pressed in first tab? Toggle tile selection:
            if ((self.tabWidget.currentIndex() == 0)
               and (QApplication.keyboardModifiers() == Qt.ShiftModifier)):
                if (self.mv_current_grid >= -2
                   and self.selected_grid is not None
                   and self.selected_tile is not None):
                    if self.acq_in_progress:
                        user_reply = QMessageBox.question(self,
                            'Confirm tile selection',
                            'Stack acquisition in progress! Please confirm '
                            'that you want to select/deselect this tile. The '
                            'selection will become effective after imaging of '
                            'the current grid is completed.',
                            QMessageBox.Ok | QMessageBox.Cancel)
                        if user_reply == QMessageBox.Ok:
                            msg = self.gm.toggle_tile(self.selected_grid,
                                                      self.selected_tile)
                            if self.af.get_tracking_mode() == 1:
                                self.af.toggle_ref_tile(self.selected_grid,
                                                        self.selected_tile)
                            self.add_to_main_log(msg)
                            self.mv_update_after_tile_selection()
                            # Make sure folder exists:
                            self.transmit_cmd('ADD TILE FOLDER')
                    else:
                        # If no acquisition in progress,
                        # first toggle current tile:
                        self.gm.toggle_tile(self.selected_grid,
                                            self.selected_tile)
                        if self.af.get_tracking_mode() == 1:
                            self.af.toggle_ref_tile(self.selected_grid,
                                                    self.selected_tile)
                        self.mv_draw()
                        # Then enter paint mode until mouse button released.
                        self.tile_paint_mode_active = True

            # Check if ctrl key is pressed -> Move OV:
            elif ((self.tabWidget.currentIndex() == 0)
                and (QApplication.keyboardModifiers() == Qt.ControlModifier)
                and self.mv_current_ov >= -2
                and not self.acq_in_progress):
                if self.selected_ov is not None and self.selected_ov >= 0:
                    self.ov_drag_active = True
                    self.drag_origin = (px, py)
                    self.stage_pos_backup = self.cs.get_ov_centre_s(
                        self.selected_ov)

            # Check if alt key is pressed -> Move grid:
            elif ((self.tabWidget.currentIndex() == 0)
                and (QApplication.keyboardModifiers() == Qt.AltModifier)
                and self.mv_current_grid >= -2
                and not self.acq_in_progress):
                if self.selected_grid is not None and self.selected_grid >= 0:
                    self.grid_drag_active = True
                    self.drag_origin = (px, py)
                    # Save coordinates in case user wants to undo:
                    self.stage_pos_backup = self.cs.get_grid_origin_s(
                        self.selected_grid)

            # Check if ctrl+alt keys are pressed -> Move imported image:
            elif ((self.tabWidget.currentIndex() == 0)
                and (QApplication.keyboardModifiers()
                    == (Qt.ControlModifier | Qt.AltModifier))):
                if self.selected_imported is not None:
                    self.imported_img_drag_active = True
                    self.drag_origin = (px, py)
                    # Save coordinates in case user wants to undo:
                    self.stage_pos_backup = self.cs.get_imported_img_centre_s(
                        self.selected_imported)

            # No key pressed? -> Pan:
            elif (QApplication.keyboardModifiers() == Qt.NoModifier):
                # Move the viewport's FOV
                self.fov_drag_active = True
                # For now, disable showing saturated pixels (too slow)
                if self.show_saturated_pixels:
                    self.checkBox_showSaturated.setChecked(False)
                    self.show_saturated_pixels = False
                    self.cfg['viewport']['show_saturated_pixels'] = 'False'
                self.drag_origin = (p.x() - self.WINDOW_MARGIN_X,
                                    p.y() - self.WINDOW_MARGIN_Y)
        # Now right mouse button for context menus and measuring:
        if ((event.button() == Qt.RightButton)
           and (self.tabWidget.currentIndex() < 2)
           and mouse_pos_within_viewer):

            if self.tabWidget.currentIndex() == 0:
                if self.mv_measure_active:
                    self.mv_start_measure(px - 500, py - 400)
                else:
                    self.mv_show_context_menu(p)

            elif self.tabWidget.currentIndex() == 1:
                if self.sv_measure_active:
                    self.sv_start_measure(px, py)
                else:
                    self.sv_show_context_menu(p)

        # Left mouse click in statistics tab:
        if ((event.button() == Qt.LeftButton)
            and (self.tabWidget.currentIndex() == 2)
            and mouse_pos_within_plot_area
            and self.m_tab_populated):
            self.m_selected_plot_slice = utils.fit_in_range(
                int((px - 445)/3), 0, 164)
            self.m_draw_plots()
            if self.m_selected_slice_number is not None:
                self.m_draw_histogram()
                self.m_draw_reslice()

    def mouseDoubleClickEvent(self, event):
        self.doubleclick_registered = True

    def mouseMoveEvent(self, event):
        p = event.pos()
        px, py = p.x() - self.WINDOW_MARGIN_X, p.y() - self.WINDOW_MARGIN_Y
        # Show current stage and SEM coordinates at mouse position
        mouse_pos_within_viewer = (
            px in range(self.VIEWER_WIDTH) and py in range(self.VIEWER_HEIGHT))
        if ((self.tabWidget.currentIndex() == 0)
                and mouse_pos_within_viewer):
            sx, sy = self.mv_get_stage_coordinates_from_mouse_position(px, py)
            dx, dy = self.cs.convert_to_d((sx, sy))
            self.label_mousePos.setText(
                'Stage: {0:.1f}, '.format(sx)
                + '{0:.1f}; '.format(sy)
                + 'SEM: {0:.1f}, '.format(dx)
                + '{0:.1f}'.format(dy))
        else:
            self.label_mousePos.setText('-')

        # Move tiling or FOV:
        if self.grid_drag_active:
            # Change cursor appearence:
            self.setCursor(Qt.SizeAllCursor)
            drag_vector = (px - self.drag_origin[0],
                           py - self.drag_origin[1])
            # Update drag origin
            self.drag_origin = (px, py)
            self.mv_reposition_grid(drag_vector)
            self.mv_draw()
        elif self.ov_drag_active:
            self.setCursor(Qt.SizeAllCursor)
            drag_vector = (px - self.drag_origin[0],
                           py - self.drag_origin[1])
            self.drag_origin = (px, py)
            self.mv_reposition_ov(drag_vector)
            self.mv_draw()
        elif self.imported_img_drag_active:
            self.setCursor(Qt.SizeAllCursor)
            drag_vector = (px - self.drag_origin[0],
                           py - self.drag_origin[1])
            self.drag_origin = (px, py)
            self.mv_reposition_imported_img(drag_vector)
            self.mv_draw()
        elif self.fov_drag_active:
            self.setCursor(Qt.SizeAllCursor)
            drag_vector = (self.drag_origin[0] - px, self.drag_origin[1] - py)
            self.drag_origin = (px, py)
            if self.tabWidget.currentIndex() == 0:
                self.mv_shift_fov(drag_vector)
                self.mv_draw()
            if self.tabWidget.currentIndex() == 1:
                self.sv_shift_fov(drag_vector)
                self.sv_draw()
        elif self.tile_paint_mode_active:
            # Toggle tiles in "painting" mode.
            prev_selected_grid = self.selected_grid
            prev_selected_tile = self.selected_tile
            self.selected_grid, self.selected_tile = \
                self.mv_get_grid_tile_mouse_selection(px, py)
            # If mouse has moved to a new tile, toggle it:
            if (self.selected_grid is not None
                and self.selected_tile is not None):
                if ((self.selected_grid == prev_selected_grid
                     and self.selected_tile != prev_selected_tile)
                    or self.selected_grid != prev_selected_grid):
                        self.gm.toggle_tile(self.selected_grid,
                                            self.selected_tile)
                        if self.af.get_tracking_mode() == 1:
                            self.af.toggle_ref_tile(self.selected_grid,
                                                    self.selected_tile)
                        self.mv_draw()
            else:
                # Disable paint mode when mouse moved beyond grid edge.
                self.tile_paint_mode_active = False

        elif ((self.tabWidget.currentIndex() == 0)
            and mouse_pos_within_viewer
            and self.mv_measure_active):
                # Change cursor appearence:
                self.setCursor(Qt.CrossCursor)
        elif ((self.tabWidget.currentIndex() == 1)
            and mouse_pos_within_viewer
            and self.sv_measure_active):
                self.setCursor(Qt.CrossCursor)
        else:
            self.setCursor(Qt.ArrowCursor)

    def mouseReleaseEvent(self, event):
        if not self.mv_measure_active:
            self.setCursor(Qt.ArrowCursor)
        # Process doubleclick here:
        if self.doubleclick_registered:
            p = event.pos()
            px, py = p.x() - self.WINDOW_MARGIN_X, p.y() - self.WINDOW_MARGIN_Y
            if px in range(self.VIEWER_WIDTH) and py in range(self.VIEWER_HEIGHT):
                if self.tabWidget.currentIndex() == 0:
                    self.mv_mouse_zoom(px, py, 2)
                elif self.tabWidget.currentIndex() == 1:
                    # Disable native resolution:
                    self.cfg['viewport']['show_native_resolution'] = 'False'
                    self.horizontalSlider_SV.setEnabled(True)
                    self.checkBox_setNativeRes.setChecked(False)
                    # Zoom in:
                    self.sv_mouse_zoom(px, py, 2)
            self.doubleclick_registered = False

        elif (event.button() == Qt.LeftButton):
            self.fov_drag_active = False
            if self.grid_drag_active:
                self.grid_drag_active = False
                user_reply = QMessageBox.question(
                    self, 'Repositioning tile grid',
                    'You have repositioned the selected tile grid. Please '
                    'confirm the new position. Click "Cancel" to undo.',
                    QMessageBox.Ok | QMessageBox.Cancel)
                if user_reply == QMessageBox.Cancel:
                    # Restore origin coordinates:
                    self.cs.set_grid_origin_s(
                        self.selected_grid, self.stage_pos_backup)
            if self.ov_drag_active:
                self.ov_drag_active = False
                user_reply = QMessageBox.question(
                    self, 'Repositioning overview',
                    'You have repositioned the selected overview. Please '
                    'confirm the new position. Click "Cancel" to undo.',
                    QMessageBox.Ok | QMessageBox.Cancel)
                if user_reply == QMessageBox.Cancel:
                    # Restore origin coordinates:
                    self.cs.set_ov_centre_s(
                        self.selected_ov, self.stage_pos_backup)
                else:
                    # Remove current preview image from file list:
                    self.ovm.update_ov_file_list(self.selected_ov, '')
                    # Show blue transparent ROI:
                    self.ov_img[self.selected_ov].fill(QColor(255, 255, 255, 0))
                    self.mv_qp.begin(self.ov_img[self.selected_ov])
                    self.mv_qp.setPen(QColor(0, 0, 255, 0))
                    self.mv_qp.setBrush(QColor(0, 0, 255, 70))
                    self.mv_qp.drawRect(
                        0, 0,
                        self.ovm.get_ov_width_p(self.selected_ov),
                        self.ovm.get_ov_height_p(self.selected_ov))
                    self.mv_qp.end()
            if self.tile_paint_mode_active:
                self.tile_paint_mode_active = False
                self.mv_update_after_tile_selection()
            if self.imported_img_drag_active:
                self.imported_img_drag_active = False
                user_reply = QMessageBox.question(
                    self, 'Repositioning imported image',
                    'You have repositioned the selected imported image. Please '
                    'confirm the new position. Click "Cancel" to undo.',
                    QMessageBox.Ok | QMessageBox.Cancel)
                if user_reply == QMessageBox.Cancel:
                    # Restore origin coordinates:
                    self.cs.set_imported_img_centre_s(
                        self.selected_imported, self.stage_pos_backup)
            # Update viewport:
            self.ovm.update_all_ov_debris_detections_areas(self.gm)
            self.mv_draw()
            self.transmit_cmd('SHOW CURRENT SETTINGS')

    def wheelEvent(self, event):
        if self.tabWidget.currentIndex() == 1:
            if event.angleDelta().y() > 0:
                self.sv_slice_fwd()
            if event.angleDelta().y() < 0:
                self.sv_slice_bwd()
        if self.tabWidget.currentIndex() == 0:
            p = event.pos()
            px, py = p.x() - self.WINDOW_MARGIN_X, p.y() - self.WINDOW_MARGIN_Y
            mouse_pos_within_viewer = (
                px in range(self.VIEWER_WIDTH) and py in range(self.VIEWER_HEIGHT))
            if mouse_pos_within_viewer:
                if event.angleDelta().y() > 0:
                    self.mv_mouse_zoom(px, py, 1.25)
                if event.angleDelta().y() < 0:
                    self.mv_mouse_zoom(px, py, 0.8)

# ================= Below: Mosaic Viewer (mv) functions =======================

    def mv_initialize(self):
        self.mv_current_grid = int(self.cfg['viewport']['mv_current_grid'])
        self.mv_current_ov = int(self.cfg['viewport']['mv_current_ov'])
        self.mv_tile_preview_mode = int(
            self.cfg['viewport']['mv_tile_preview_mode'])
        self.mv_scale = self.cs.get_mv_scale()
        self.mv_centre_dx_dy = self.cs.get_mv_centre_d()
        self.grid_origin_sx_sy = (None, None)
        self.grid_origin_sx_sy_backup = (None, None)
        # display options:
        self.stub_ov_exists = False
        self.show_stub_ov = self.cfg['viewport']['show_stub_ov'] == 'True'
        self.show_imported = self.cfg['viewport']['show_imported'] == 'True'
        self.show_labels = (
            self.cfg['viewport']['show_labels'] == 'True')
        self.show_axes = self.cfg['viewport']['show_axes'] == 'True'
        self.show_native_res = (
            self.cfg['viewport']['show_native_resolution'] == 'True')
        self.show_saturated_pixels = (
            self.cfg['viewport']['show_saturated_pixels'] == 'True')
        # By default, stage position indicator is not visible. Can be activated
        # by user in GUI
        self.show_stage_pos = False

        # Acq indicators:
        self.tile_indicator_on = False
        self.tile_indicator_pos = [None, None]
        self.ov_indicator_on = False
        self.ov_indicator_pos = None

        self.selected_grid = None
        self.selected_tile = None
        self.selected_ov = None
        self.selected_imported = None
        self.grid_drag_active = False
        self.ov_drag_active = False
        self.imported_img_drag_active = False
        self.mv_measure_active = False

        self.mv_load_stage_limits()

        # Canvas:
        self.mv_canvas = QPixmap(self.VIEWER_WIDTH, self.VIEWER_HEIGHT)
        # Help panel:
        self.mv_help_panel_img = QPixmap('..\\img\\help-viewport.png')
        # QPainter:
        self.mv_qp = QPainter()

        # Load overview files into memory:
        self.mv_load_all_overviews()
        self.mv_load_stub_overview()
        self.mv_load_all_imported_images()

        # Buttons:
        self.pushButton_refreshOVs.clicked.connect(self.mv_refresh_overviews)
        self.pushButton_acquireStubOV.clicked.connect(
            self.mv_acquire_stub_overview)
        self.pushButton_measureMosaic.clicked.connect(self.mv_toggle_measure)
        self.pushButton_measureMosaic.setIcon(QIcon('..\\img\\measure.png'))
        self.pushButton_measureMosaic.setIconSize(QSize(16, 16))
        self.pushButton_helpViewport.clicked.connect(self.mv_toggle_help_panel)
        self.pushButton_helpSliceViewer.clicked.connect(
            self.mv_toggle_help_panel)
        # Slider for zoom:
        self.horizontalSlider_MV.valueChanged.connect(self.mv_adjust_scale)
        self.horizontalSlider_MV.setValue(
            log(self.cs.get_mv_scale() / self.VIEWER_ZOOM_F1,
                self.VIEWER_ZOOM_F2))
        # Tile Preview selector:
        self.comboBox_tilePreviewSelectorMV.addItems(
            ['Hide tile previews',
             'Show tile previews',
             'Tile previews, no grid(s)',
             'Tile previews with gaps'])
        self.comboBox_tilePreviewSelectorMV.setCurrentIndex(
            self.mv_tile_preview_mode)
        self.comboBox_tilePreviewSelectorMV.currentIndexChanged.connect(
            self.mv_change_tile_preview_mode)

        # Connect and populate grid/tile/roi comboboxes:
        self.comboBox_gridSelectorMV.currentIndexChanged.connect(
            self.mv_change_grid_selection)
        self.mv_update_grid_selector(self.mv_current_grid)
        self.comboBox_OVSelectorMV.currentIndexChanged.connect(
            self.mv_change_ov_selection)
        self.mv_update_ov_selector(self.mv_current_ov)

        self.checkBox_showLabels.setChecked(self.show_labels)
        self.checkBox_showLabels.stateChanged.connect(
            self.mv_toggle_show_labels)
        self.checkBox_showAxes.setChecked(self.show_axes)
        self.checkBox_showAxes.stateChanged.connect(self.mv_toggle_show_axes)
        self.checkBox_showImported.setChecked(self.show_imported)
        self.checkBox_showImported.stateChanged.connect(
            self.mv_toggle_show_imported)
        self.checkBox_showStubOV.setChecked(self.show_stub_ov)
        self.checkBox_showStubOV.stateChanged.connect(
            self.mv_toggle_show_stub_ov)
        self.checkBox_showStagePos.setChecked(self.show_stage_pos)
        self.checkBox_showStagePos.stateChanged.connect(
            self.mv_toggle_show_stage_pos)

    def mv_update_grid_selector(self, current_grid=-1):
        # Set up grid selector:
        if current_grid >= self.number_grids:
            current_grid = -1
        self.comboBox_gridSelectorMV.blockSignals(True)
        self.comboBox_gridSelectorMV.clear()
        self.comboBox_gridSelectorMV.addItems(
            ['Hide grids', 'All grids'] + self.gm.get_grid_str_list())
        self.comboBox_gridSelectorMV.setCurrentIndex(current_grid + 2)
        self.comboBox_gridSelectorMV.blockSignals(False)

    def mv_update_ov_selector(self, current_ov=-1):
        self.comboBox_OVSelectorMV.blockSignals(True)
        self.comboBox_OVSelectorMV.clear()
        self.comboBox_OVSelectorMV.addItems(
            ['Hide OVs', 'All OVs'] + self.ovm.get_ov_str_list())
        self.comboBox_OVSelectorMV.setCurrentIndex(current_ov + 2)
        self.comboBox_OVSelectorMV.blockSignals(False)

    def mv_change_tile_preview_mode(self):
        self.mv_tile_preview_mode = (
            self.comboBox_tilePreviewSelectorMV.currentIndex())
        self.cfg['viewport']['mv_tile_preview_mode'] = str(
            self.mv_tile_preview_mode)
        if self.mv_tile_preview_mode == 3:
            # Hide OVs:
            self.comboBox_OVSelectorMV.blockSignals(True)
            self.comboBox_OVSelectorMV.setCurrentIndex(0)
            self.mv_current_ov = -2
            self.comboBox_OVSelectorMV.blockSignals(False)
            # Hide stub:
            self.show_stub_ov = False
            self.checkBox_showStubOV.setChecked(self.show_stub_ov)
        self.mv_draw()

    def mv_change_grid_selection(self):
        self.mv_current_grid = self.comboBox_gridSelectorMV.currentIndex() - 2
        self.cfg['viewport']['mv_current_grid'] = str(self.mv_current_grid)
        self.mv_draw()

    def mv_change_ov_selection(self):
        self.mv_current_ov = self.comboBox_OVSelectorMV.currentIndex() - 2
        self.cfg['viewport']['mv_current_ov'] = str(self.mv_current_ov)
        self.mv_draw()

    def mv_toggle_show_labels(self):
        # update variable show_labels and redraw
        self.show_labels = self.checkBox_showLabels.isChecked()
        self.cfg['viewport']['show_labels'] = str(self.show_labels)
        self.mv_draw()

    def mv_toggle_show_axes(self):
        self.show_axes = self.checkBox_showAxes.isChecked()
        self.cfg['viewport']['show_axes'] = str(self.show_axes)
        self.mv_draw()

    def mv_toggle_show_stub_ov(self):
        self.show_stub_ov = self.checkBox_showStubOV.isChecked()
        self.cfg['viewport']['show_stub_ov'] = str(self.show_stub_ov)
        self.mv_draw()

    def mv_toggle_show_imported(self):
        self.show_imported = self.checkBox_showImported.isChecked()
        self.cfg['viewport']['show_imported'] = str(self.show_imported)
        self.mv_draw()

    def mv_toggle_tile_acq_indicator(self, grid_number, tile_number):
        self.tile_indicator_on ^= True
        self.tile_indicator_pos = [grid_number, tile_number]
        self.mv_draw()

    def mv_toggle_ov_acq_indicator(self, ov_number):
        self.ov_indicator_on ^= True
        self.ov_indicator_pos = ov_number
        self.mv_draw()

    def mv_toggle_show_stage_pos(self):
        self.show_stage_pos ^= True
        self.mv_draw()

    def mv_load_stage_limits(self):
        (self.min_sx, self.max_sx,
            self.min_sy, self.max_sy) = self.cs.get_stage_limits()

    def mv_load_all_overviews(self):
        """Load the images specified in the OV file list into memory """
        self.ov_img = []
        # Load the OV image:
        ov_file_list = self.ovm.get_ov_file_list()
        for i in range(self.number_ov):
            if os.path.isfile(ov_file_list[i]):
                self.ov_img.append(QPixmap(ov_file_list[i]))
            else:
                # Show blue transparent ROI when no OV image found
                blank = QPixmap(self.ovm.get_ov_width_p(i),
                                self.ovm.get_ov_height_p(i))
                blank.fill(QColor(255, 255, 255, 0))
                self.ov_img.append(blank)
                self.mv_qp.begin(self.ov_img[i])
                self.mv_qp.setPen(QColor(0, 0, 255, 0))
                self.mv_qp.setBrush(QColor(0, 0, 255, 70))
                self.mv_qp.drawRect(0, 0,
                         self.ovm.get_ov_width_p(i),
                         self.ovm.get_ov_height_p(i))
                self.mv_qp.end()

    def mv_load_overview(self, ov_number):
        # (Re)load a single OV:
        if ov_number < self.number_ov:
            ov_file_list = self.ovm.get_ov_file_list()
            if os.path.isfile(ov_file_list[ov_number]):
                self.ov_img[ov_number] = QPixmap(ov_file_list[ov_number])

    def mv_load_stub_overview(self):
        """Load the most recent stub OV image into memory"""
        # Load stub OV image:
        stub_ov_file = self.ovm.get_stub_ov_file()
        if os.path.isfile(stub_ov_file):
            self.stub_ov_img = QPixmap(stub_ov_file)
            self.stub_ov_exists = True
        else:
            self.stub_ov_exists = False

    def mv_load_all_imported_images(self):
        """Load all imported images into memory. Clear all previously loaded
        images.
        """
        self.imported_img = []
        self.imported_img_opacity = []
        self.number_imported = self.ovm.get_number_imported()
        for i in range(self.number_imported):
            self.mv_load_imported_image(i)

    def mv_load_last_imported_image(self):
        """Load the most recent imported image into memory and enable the
        option 'show imported images'.
        """
        self.number_imported = self.ovm.get_number_imported()
        new_image_number = self.number_imported - 1
        self.mv_load_imported_image(new_image_number)
        self.show_imported = True
        self.cfg['viewport']['show_imported'] = 'True'
        self.checkBox_showImported.setChecked(True)

    def mv_load_imported_image(self, img_number):
        """Load the specified imported image into memory."""
        file_name = self.ovm.get_imported_img_file(img_number)
        angle = self.ovm.get_imported_img_rotation(img_number)
        opacity = 1 - self.ovm.get_imported_img_transparency(img_number)/100
        if os.path.isfile(file_name):
            try:
                img = QPixmap(file_name)
                if angle != 0:
                    trans = QTransform()
                    trans.rotate(angle)
                    img = img.transformed(trans)
            except:
                img = None
        else:
            img = None
        if img_number < len(self.imported_img):
            self.imported_img[img_number] = img
            self.imported_img_opacity[img_number] = opacity
        else:
            self.imported_img.append(img)
            self.imported_img_opacity.append(opacity)
        if img is None:
            QMessageBox.warning(self, 'Error loading imported image',
                                f'Imported image number {img_number} could not '
                                f'be loaded. Check if the folder containing '
                                f'the image ({file_name}) was deleted or '
                                f'moved, or if the image file is damaged or in '
                                f'the wrong format.', QMessageBox.Ok)

    def mv_update_after_tile_selection(self):
        # Update tile selectors:
        if self.sv_current_grid == self.selected_grid:
            self.sv_update_tile_selector()
        if self.m_current_grid == self.selected_grid:
            self.m_update_tile_selector()
        self.ovm.update_all_ov_debris_detections_areas(self.gm)
        self.transmit_cmd('SHOW CURRENT SETTINGS')
        self.mv_draw()

    def mv_show_context_menu(self, p):
        px, py = p.x() - self.WINDOW_MARGIN_X, p.y() - self.WINDOW_MARGIN_Y
        if px in range(self.VIEWER_WIDTH) and py in range(self.VIEWER_HEIGHT):
            self.selected_grid, self.selected_tile = \
                self.mv_get_grid_tile_mouse_selection(px, py)
            self.selected_ov = self.mv_get_ov_mouse_selection(px, py)
            self.selected_imported = (
                self.mv_get_imported_mouse_selection(px, py))
            sx, sy = self.mv_get_stage_coordinates_from_mouse_position(px, py)
            dx, dy = self.cs.convert_to_d((sx, sy))
            current_pos_str = ('Move stage to X: {0:.3f}, '.format(sx)
                               + 'Y: {0:.3f}'.format(sy))
            self.selected_stage_pos = (sx, sy)
            grid_str = ''
            if self.selected_grid is not None:
                grid_str = f'in grid {self.selected_grid}'
            selected_for_autofocus = selected_for_gradient = 'Select/deselect as'
            if self.selected_grid is not None and self.selected_tile is not None:
                selected = f'tile {self.selected_grid}.{self.selected_tile}'
                if self.af.is_ref_tile(self.selected_grid, self.selected_tile):
                    selected_for_autofocus = (
                        f'Deselect tile {self.selected_grid}.'
                        f'{self.selected_tile} as')
                else:
                    selected_for_autofocus = (
                        f'Select tile {self.selected_grid}.'
                        f'{self.selected_tile} as')
                if self.gm.is_adaptive_focus_tile(
                    self.selected_grid, self.selected_tile):
                    selected_for_gradient = (
                        f'Deselect tile {self.selected_grid}.'
                        f'{self.selected_tile} as')
                else:
                    selected_for_gradient = (
                        f'Select tile {self.selected_grid}.'
                        f'{self.selected_tile} as')

            elif self.selected_ov is not None:
                selected = f'OV {self.selected_ov}'
            else:
                selected = 'tile/OV'

            menu = QMenu()
            action_sliceViewer = menu.addAction(
                f'Load {selected} in Slice Viewer')
            action_sliceViewer.triggered.connect(self.sv_load_selected)
            action_focusTool = menu.addAction(f'Load {selected} in Focus Tool')
            action_focusTool.triggered.connect(self.mv_load_selected_in_ft)
            action_statistics = menu.addAction(f'Load {selected} statistics')
            action_statistics.triggered.connect(self.m_load_selected)
            menu.addSeparator()
            action_selectAll = menu.addAction('Select all tiles ' + grid_str)
            action_selectAll.triggered.connect(self.mv_select_all_tiles)
            action_deselectAll = menu.addAction(
                'Deselect all tiles ' + grid_str)
            action_deselectAll.triggered.connect(self.mv_deselect_all_tiles)
            if self.selected_grid is not None:
                action_changeRotation = menu.addAction(
                    'Change rotation of ' + grid_str[3:])
            else:
                action_changeRotation = menu.addAction(
                    'Change rotation of selected grid')
            action_changeRotation.triggered.connect(
                self.mv_change_grid_rotation)
            menu.addSeparator()
            if self.af.get_method() == 2:
                action_selectAutofocus = menu.addAction(
                    selected_for_autofocus + ' focus tracking ref.')
            else:
                action_selectAutofocus = menu.addAction(
                    selected_for_autofocus + ' autofocus ref.')
            action_selectAutofocus.triggered.connect(
                self.mv_toggle_tile_autofocus)
            action_selectGradient = menu.addAction(
                selected_for_gradient + ' focus gradient ref.')
            action_selectGradient.triggered.connect(
                self.mv_toggle_tile_adaptive_focus)
            menu.addSeparator()
            action_move = menu.addAction(current_pos_str)
            action_move.triggered.connect(self.mv_move_to_stage_pos)
            action_stub = menu.addAction('Set stub OV centre')
            action_stub.triggered.connect(self.mv_set_stub_ov_centre)
            menu.addSeparator()
<<<<<<< HEAD
            action10 = menu.addAction('Import and place image')
            action10.triggered.connect(self.mv_import_image)
            action11 = menu.addAction('Adjust imported image')
            action11.triggered.connect(self.mv_adjust_imported_image)
            action12 = menu.addAction('Delete imported image')
            action12.triggered.connect(self.mv_delete_imported_image)
            
            #----- MagC items -----
            if (self.cfg['sys']['magc_mode'] == 'True'
                and self.selected_grid is not None):
                menu.addSeparator()
                action13 = menu.addAction('MagC|Propagate grid properties to all sections')
                action13.triggered.connect(self.mv_propagate_grid_all_sections)
                action14 = menu.addAction('MagC|Propagate grid properties to selected sections')
                action14.triggered.connect(self.mv_propagate_grid_selected_sections)
            #----- End of MagC items -----
=======
            action_import = menu.addAction('Import and place image')
            action_import.triggered.connect(self.mv_import_image)
            action_adjustImported = menu.addAction('Adjust imported image')
            action_adjustImported.triggered.connect(
                self.mv_adjust_imported_image)
            action_deleteImported = menu.addAction('Delete imported image')
            action_deleteImported.triggered.connect(
                self.mv_delete_imported_image)
>>>>>>> ad0c8dd7

            if (self.selected_tile is None) and (self.selected_ov is None):
                action_sliceViewer.setEnabled(False)
                action_focusTool.setEnabled(False)
                action_statistics.setEnabled(False)
            if self.selected_grid is None:
                action_selectAll.setEnabled(False)
                action_deselectAll.setEnabled(False)
                action_changeRotation.setEnabled(False)
            if self.selected_tile is None:
                action_selectAutofocus.setEnabled(False)
                action_selectGradient.setEnabled(False)
            if self.af.get_tracking_mode() == 1:
                action_selectAutofocus.setEnabled(False)
            if self.selected_imported is None:
                action_adjustImported.setEnabled(False)
            if self.ovm.get_number_imported == 0:
                action_deleteImported.setEnabled(False)
            if self.acq_in_progress:
                action_focusTool.setEnabled(False)
                action_selectAll.setEnabled(False)
                action_deselectAll.setEnabled(False)
                action_selectAutofocus.setEnabled(False)
                action_selectGradient.setEnabled(False)
                action_move.setEnabled(False)
                action_stub.setEnabled(False)
            if self.cfg['sys']['simulation_mode'] == 'True':
                action_move.setEnabled(False)
                action_stub.setEnabled(False)
            menu.exec_(self.mapToGlobal(p))

    def mv_get_selected_stage_pos(self):
        return self.selected_stage_pos

    def mv_load_selected_in_ft(self):
        self.transmit_cmd('LOAD IN FOCUS TOOL')

    def mv_move_to_stage_pos(self):
        self.transmit_cmd('MOVE STAGE')

    def mv_set_stub_ov_centre(self):
        self.stub_ov_centre = self.selected_stage_pos
        self.mv_acquire_stub_overview()

    def mv_get_stub_ov_centre(self):
        return self.stub_ov_centre

    def mv_reset_stub_ov_centre(self):
        self.stub_ov_centre = [None, None]

    def mv_get_stage_coordinates_from_mouse_position(self, px, py):
        dx, dy = px - 500, py - 400
        mv_centre_dx, mv_centre_dy = self.cs.get_mv_centre_d()
        mv_scale = self.cs.get_mv_scale()
        dx_pos, dy_pos = (mv_centre_dx + dx / mv_scale,
                          mv_centre_dy + dy / mv_scale)
        sx_pos, sy_pos = self.cs.convert_to_s((dx_pos, dy_pos))
        return (sx_pos, sy_pos)

    def mv_draw(self, suppress_labels=False, suppress_previews=False):
        """Draw all elements on mosaic viewer canvas"""
        show_debris_area = self.cfg['debris']['show_detection_area'] == 'True'
        if self.ov_drag_active or self.grid_drag_active:
            show_debris_area = False
        # Start with empty black canvas, size fixed (1000 x 800):
        self.mv_canvas.fill(Qt.black)
        # Begin painting on canvas:
        self.mv_qp.begin(self.mv_canvas)
        # First, show stub OV if option selected:
        if self.show_stub_ov and self.stub_ov_exists:
            self.mv_place_stub_overview()
        # For MagC: show imported images before drawing grids
        if (self.show_imported and self.number_imported > 0
            and self.cfg['sys']['magc_mode'] == 'True'):
            for i in range(self.number_imported):
                self.mv_place_imported_img(i)
        # Place OV overviews over stub OV:
        if self.mv_current_ov == -1:
            for i in range(self.number_ov):
                self.mv_place_overview(i, show_debris_area, suppress_labels)
        if self.mv_current_ov >= 0:
            self.mv_place_overview(
                self.mv_current_ov, show_debris_area, suppress_labels)
        # Tile preview mode:
        if self.mv_tile_preview_mode == 0:
            show_grid, show_previews, with_gaps = True, False, False
        if self.mv_tile_preview_mode == 1:
            show_grid, show_previews, with_gaps = True, True, False
        if self.mv_tile_preview_mode == 2:
            show_grid, show_previews, with_gaps = False, True, False
        if self.mv_tile_preview_mode == 3:
            show_grid, show_previews, with_gaps = False, True, True
        if suppress_previews:
            show_previews = False
        if self.mv_current_grid == -1:
            for i in range(self.number_grids):
                self.mv_place_grid(i, show_grid,
                                   show_previews, with_gaps, suppress_labels)
        if self.mv_current_grid >= 0:
            self.mv_place_grid(self.mv_current_grid, show_grid,
                               show_previews, with_gaps, suppress_labels)
        # Finally, show imported images:
        if (self.show_imported and self.number_imported > 0
            and self.cfg['sys']['magc_mode'] == 'False'):
            for i in range(self.number_imported):
                self.mv_place_imported_img(i)
        # Show stage boundaries (motor limits)
        self.mv_draw_stage_boundaries()
        # Show axes:
        if self.show_axes:
            self.mv_draw_stage_axes()
        if self.mv_measure_active:
            self.mv_draw_measure_labels()
        # Show help panel:
        if self.help_panel_visible:
            self.mv_qp.drawPixmap(800, 310, self.mv_help_panel_img)

        if self.cfg['sys']['simulation_mode'] == 'True':
            # Simulation mode indicator:
            self.mv_qp.setPen(QPen(QColor(0, 0, 0), 1, Qt.SolidLine))
            self.mv_qp.setBrush(QColor(0, 0, 0, 255))
            self.mv_qp.drawRect(0, 0, 140, 20)
            self.mv_qp.setPen(QPen(QColor(255, 0, 0), 1, Qt.SolidLine))
            font = QFont()
            font.setPixelSize(10)
            self.mv_qp.setFont(font)
            self.mv_qp.drawText(5, 15, 'SIMULATION MODE')
        # Show current stage position:
        if self.show_stage_pos:
            # Coordinates within mv_qp:
            stage_x_v, stage_y_v = self.cs.convert_to_v(self.cs.convert_to_d(
                self.stage.get_last_known_xy()))
            size = int(self.cs.get_mv_scale() * 5)
            if size < 10:
                size = 10
            self.mv_qp.setPen(QPen(QColor(255, 0, 0), 2, Qt.SolidLine))
            self.mv_qp.setBrush(QColor(255, 0, 0, 0))
            self.mv_qp.drawEllipse(QPoint(stage_x_v, stage_y_v), size, size)
            self.mv_qp.setBrush(QColor(255, 0, 0, 0))
            self.mv_qp.drawEllipse(QPoint(stage_x_v, stage_y_v), int(size/2), int(size/2))
            self.mv_qp.drawLine(stage_x_v - 1.25 * size, stage_y_v,
                                stage_x_v + 1.25 * size, stage_y_v)
            self.mv_qp.drawLine(stage_x_v, stage_y_v - 1.25 * size,
                                stage_x_v, stage_y_v + 1.25 * size)

        self.mv_qp.end()
        # All elements have been drawn, show them:
        self.mosaic_viewer.setPixmap(self.mv_canvas)
        # Update text labels:
        mv_scale = self.cs.get_mv_scale()
        self.label_FOVSize.setText(
            '{0:.1f}'.format(self.VIEWER_WIDTH / mv_scale)
            + ' µm × '
            + '{0:.1f}'.format(self.VIEWER_HEIGHT / mv_scale) + ' µm')

    def mv_calculate_visible_area(self, vx, vy, w_px, h_px, resize_ratio):
        crop_area = QRect(0, 0, w_px, h_px)
        vx_cropped, vy_cropped = vx, vy
        visible = self.mv_element_is_visible(vx, vy, w_px, h_px, resize_ratio)
        if visible:
            if (vx >= 0) and (vy >= 0):
                crop_area = QRect(0, 0,
                                  (self.VIEWER_WIDTH - vx) / resize_ratio,
                                  self.VIEWER_HEIGHT / resize_ratio)
            if (vx >= 0) and (vy < 0):
                crop_area = QRect(0, -vy / resize_ratio,
                                  (self.VIEWER_WIDTH - vx) / resize_ratio,
                                  (self.VIEWER_HEIGHT) / resize_ratio)
                vy_cropped = 0
            if (vx < 0) and (vy < 0):
                crop_area = QRect(-vx / resize_ratio, -vy / resize_ratio,
                                  (self.VIEWER_WIDTH) / resize_ratio,
                                  (self.VIEWER_HEIGHT) / resize_ratio)
                vx_cropped, vy_cropped = 0, 0
            if (vx < 0) and (vy >= 0):
                crop_area = QRect(-vx / resize_ratio, 0,
                                  (self.VIEWER_WIDTH) / resize_ratio,
                                  (self.VIEWER_HEIGHT - vy) / resize_ratio)
                vx_cropped = 0
        return visible, crop_area, vx_cropped, vy_cropped

    def mv_element_is_visible(self, vx, vy, width, height, resize_ratio,
                              pivot_vx=0, pivot_vy=0, angle=0):
        # Calculate the four corners of the unrotated bounding box
        points_x = [vx, vx + width * resize_ratio, vx, vx + width * resize_ratio]
        points_y = [vy, vy, vy + height * resize_ratio, vy + height * resize_ratio]
        if angle > 0:
            angle = radians(angle)
            # Rotate all coordinates with respect to the pivot:
            # (1) Subtract pivot coordinates
            # (2) Rotate corners
            # (3) Add pivot coordinates
            for i in range(4):
                points_x[i] -= pivot_vx
                points_y[i] -= pivot_vy
                x_rot = points_x[i] * cos(angle) - points_y[i] * sin(angle)
                y_rot = points_x[i] * sin(angle) + points_y[i] * cos(angle)
                points_x[i] = x_rot + pivot_vx
                points_y[i] = y_rot + pivot_vy
        # Find the maximum and minimum x and y coordinates:
        max_x, min_x = max(points_x), min(points_x)
        max_y, min_y = max(points_y), min(points_y)
        # Check if bounding box is within viewport
        if (min_x > self.VIEWER_WIDTH or max_x < 0
            or min_y > self.VIEWER_HEIGHT or max_y < 0):
            return False
        return True

    def mv_place_stub_overview(self):
        """Place stub overview image into the mosaic viewer canvas.
           Crop and resize the image before placing it.
        """
        # qp must be active
        viewport_pixel_size = 1000 / self.cs.get_mv_scale()
        resize_ratio = self.ovm.STUB_OV_PIXEL_SIZE / viewport_pixel_size
        # Compute position of stub overview (upper left corner) and its
        # width and height
        dx, dy = self.cs.get_stub_ov_origin_d()
        dx -= 1024/2 * self.ovm.STUB_OV_PIXEL_SIZE / 1000
        dy -= 768/2 * self.ovm.STUB_OV_PIXEL_SIZE / 1000
        vx, vy = self.cs.convert_to_v((dx, dy))
        width_px, height_px = self.ovm.get_stub_ov_full_size()
        # Crop and resize stub OV before placing it into viewport:
        (visible, crop_area, vx_rel, vy_rel) = self.mv_calculate_visible_area(
             vx, vy, width_px, height_px, resize_ratio)
        if visible:
            cropped_img = self.stub_ov_img.copy(crop_area)
            v_width = cropped_img.size().width()
            cropped_resized_img = cropped_img.scaledToWidth(
                v_width * resize_ratio)
            # Draw stub OV:
            self.mv_qp.drawPixmap(vx_rel, vy_rel, cropped_resized_img)
            # Draw grey rectangle around stub OV:
            pen = QPen(QColor(50, 50, 50), 1, Qt.SolidLine)
            self.mv_qp.setPen(pen)
            self.mv_qp.drawRect(vx - 1, vy - 1,
                             width_px * resize_ratio + 1,
                             height_px * resize_ratio + 1)

    def mv_place_imported_img(self, img_number):
        """Place imported image specified by img_number into the viewport."""
        if self.imported_img[img_number] is not None:
            viewport_pixel_size = 1000 / self.cs.get_mv_scale()
            img_pixel_size = self.ovm.get_imported_img_pixel_size(img_number)
            resize_ratio = img_pixel_size / viewport_pixel_size

            # Compute position of image in viewport:
            dx, dy = self.cs.get_imported_img_centre_d(img_number)
            # Get width and height of the imported QPixmap:
            width = self.imported_img[img_number].width()
            height = self.imported_img[img_number].height()
            pixel_size = self.ovm.get_imported_img_pixel_size(img_number)
            dx -= (width * pixel_size / 1000)/2
            dy -= (height * pixel_size / 1000)/2
            vx, vy = self.cs.convert_to_v((dx, dy))
            # Crop and resize image before placing it into viewport:
            visible, crop_area, vx_rel, vy_rel = self.mv_calculate_visible_area(
                vx, vy, width, height, resize_ratio)
            if visible:
                cropped_img = self.imported_img[img_number].copy(crop_area)
                v_width = cropped_img.size().width()
                cropped_resized_img = cropped_img.scaledToWidth(
                    v_width * resize_ratio)
                self.mv_qp.setOpacity(self.imported_img_opacity[img_number])
                self.mv_qp.drawPixmap(vx_rel, vy_rel, cropped_resized_img)
                self.mv_qp.setOpacity(1)

    def mv_place_overview(self, ov_number, show_debris_area,
                          suppress_labels=False):
        """Place OV overview image specified by ov_number into the mosaic
        viewer canvas. Crop and resize the image before placing it.
        """
        # Load, resize and crop OV for display
        mv_scale = self.cs.get_mv_scale()
        viewport_pixel_size = 1000 / mv_scale
        ov_pixel_size = self.ovm.get_ov_pixel_size(ov_number)
        resize_ratio = ov_pixel_size / viewport_pixel_size
        # Load OV centre in SEM coordinates:
        dx, dy = self.cs.get_ov_centre_d(ov_number)
        # First, calculate origin of OV image with respect to
        # SEM coordinate system:
        dx -= self.ovm.get_ov_width_d(ov_number)/2
        dy -= self.ovm.get_ov_height_d(ov_number)/2
        width_px = self.ovm.get_ov_width_p(ov_number)
        height_px = self.ovm.get_ov_height_p(ov_number)
        # Convert to viewport window coordinates:
        vx, vy = self.cs.convert_to_v((dx, dy))
        # Crop and resize OV before placing it into viewport:
        visible, crop_area, vx_rel, vy_rel = self.mv_calculate_visible_area(
            vx, vy, width_px, height_px, resize_ratio)
        if visible:
            cropped_img = self.ov_img[ov_number].copy(crop_area)
            v_width = cropped_img.size().width()
            cropped_resized_img = cropped_img.scaledToWidth(
                v_width * resize_ratio)
            if not (self.ov_drag_active and ov_number == self.selected_ov):
                # Draw OV:
                self.mv_qp.drawPixmap(vx_rel, vy_rel, cropped_resized_img)
            # draw blue rectangle around OV:
            self.mv_qp.setPen(QPen(QColor(0, 0, 255), 2, Qt.SolidLine))
            if (self.ov_indicator_pos == ov_number) and self.ov_indicator_on:
                indicator_colour = QColor(128, 0, 128, 80)
                self.mv_qp.setBrush(indicator_colour)
            else:
                self.mv_qp.setBrush(QColor(0, 0, 255, 0))

            self.mv_qp.drawRect(vx, vy,
                             width_px * resize_ratio,
                             height_px * resize_ratio)

            if show_debris_area:
                # w3, w4 are fudge factors for clearer display
                w3 = utils.fit_in_range(self.cs.get_mv_scale()/2, 1, 3)
                w4 = utils.fit_in_range(self.cs.get_mv_scale(), 5, 9)

                area = self.ovm.get_ov_debris_detection_area(ov_number)
                (top_left_dx, top_left_dy,
                 bottom_right_dx, bottom_right_dy) = area
                width = bottom_right_dx - top_left_dx
                height = bottom_right_dy - top_left_dy
                if width == self.ovm.get_ov_width_p(ov_number):
                    w3, w4 = 3, 6

                pen = QPen(QColor(0, 0, 255), 2, Qt.DashDotLine)
                self.mv_qp.setPen(pen)
                self.mv_qp.setBrush(QColor(0, 0, 0, 0))
                self.mv_qp.drawRect(vx + top_left_dx * resize_ratio - w3,
                                 vy + top_left_dy * resize_ratio - w3,
                                 width * resize_ratio + w4,
                                 height * resize_ratio + w4)

            if not suppress_labels:
                suppress_labels = ((self.number_grids + self.number_ov) > 10
                                   and (mv_scale < 1.0
                                   or self.fov_drag_active
                                   or self.grid_drag_active))

            if self.show_labels and not suppress_labels:
                font_size = int(self.cs.get_mv_scale() * 8)
                if font_size < 12:
                    font_size = 12
                self.mv_qp.setPen(QColor(0, 0, 255))
                self.mv_qp.setBrush(QColor(0, 0, 255))
                ov_label_rect = QRect(vx, vy - int(4/3 * font_size),
                                    int(font_size * 3.6), int(4/3 * font_size))
                self.mv_qp.drawRect(ov_label_rect)
                self.mv_qp.setPen(QColor(255, 255, 255))
                font = QFont()
                font.setPixelSize(font_size)
                self.mv_qp.setFont(font)
                self.mv_qp.drawText(ov_label_rect,
                                    Qt.AlignVCenter | Qt.AlignHCenter,
                                    'OV %d' % ov_number)

    def mv_place_grid(self, grid_number, show_grid=True,
                      show_previews=False, with_gaps=False,
                      suppress_labels=False):
        mv_scale = self.cs.get_mv_scale()
        dx, dy = self.cs.get_grid_origin_d(grid_number)
        # Coordinates of grid origin with respect to Viewport canvas:
        origin_vx, origin_vy = self.cs.convert_to_v((dx, dy))

        # Calculate top-left corner of the tile grid:
        dx -= self.gm.get_tile_width_d(grid_number)/2
        dy -= self.gm.get_tile_height_d(grid_number)/2
        topleft_vx, topleft_vy = self.cs.convert_to_v((dx, dy))

        width_px, height_px = self.gm.get_grid_size_px_py(grid_number)

        viewport_pixel_size = 1000 / mv_scale
        grid_pixel_size = self.gm.get_pixel_size(grid_number)
        resize_ratio = grid_pixel_size / viewport_pixel_size

        theta = self.gm.get_rotation(grid_number)
        use_rotation = theta > 0

        visible = self.mv_element_is_visible(
            topleft_vx, topleft_vy, width_px, height_px, resize_ratio,
            origin_vx, origin_vy, theta)

        if not visible:
            return

        # Rotate the painter if necessary:
        if use_rotation:
            # Translate painter to coordinates of grid origin:
            self.mv_qp.translate(origin_vx, origin_vy)
            self.mv_qp.rotate(theta)
            # Translate to top-left corner:
            self.mv_qp.translate(-self.gm.get_tile_width_d(grid_number)/2 * mv_scale,
                                 -self.gm.get_tile_height_d(grid_number)/2 * mv_scale)
            # Enable anti-aliasing in this case:
            # self.mv_qp.setRenderHint(QPainter.Antialiasing)
        else:
            # Translate painter to coordinates of top-left corner:
            self.mv_qp.translate(topleft_vx, topleft_vy)

        if with_gaps:
            # Use gapped tile grid, not rotated:
            tile_map = self.gm.get_gapped_grid_map_p(grid_number)
        else:
            # Tile grid in pixels, not rotated:
            tile_map = self.gm.get_grid_map_p(grid_number)
        # active tiles in current grid:
        active_tiles = self.gm.get_active_tiles(grid_number)
        tile_width_v = self.gm.get_tile_width_d(grid_number) * mv_scale
        tile_height_v = self.gm.get_tile_height_d(grid_number) * mv_scale
        base_dir = self.cfg['acq']['base_dir']
        font_size1 = int(tile_width_v/5)
        font_size1 = utils.fit_in_range(font_size1, 2, 120)
        font_size2 = int(tile_width_v/11)
        font_size2 = utils.fit_in_range(font_size2, 1, 40)

        if (show_previews
                and not self.fov_drag_active
                and not self.grid_drag_active
                and mv_scale > 1.4):
            # Previews are disabled when FOV or grid is being dragged or
            # when sufficiently zoomed out.
            width_px = self.gm.get_tile_width_p(grid_number)
            height_px = self.gm.get_tile_height_p(grid_number)

            for tile in active_tiles:
                vx = tile_map[tile][0] * resize_ratio
                vy = tile_map[tile][1] * resize_ratio
                tile_visible = self.mv_element_is_visible(
                    topleft_vx + vx, topleft_vy + vy,
                    width_px, height_px, resize_ratio)
                if not tile_visible:
                    continue
                # load current tile preview:
                tile_preview_filename = (
                    base_dir + '\\'
                    + utils.get_tile_preview_save_path(grid_number, tile))
                if os.path.exists(tile_preview_filename):
                    tile_img = QPixmap(tile_preview_filename)
                    # Scale image from 512px to current tile width:
                    tile_img = tile_img.scaledToWidth(tile_width_v)
                    # Draw:
                    self.mv_qp.drawPixmap(vx, vy, tile_img)

        # Display grid lines
        rows, cols = self.gm.get_grid_size(grid_number)
        # Load grid colour:
        rgb = self.gm.get_display_colour(grid_number)
        grid_colour = QColor(rgb[0], rgb[1], rgb[2], 255)
        indicator_colour = QColor(128, 0, 128, 80)
        grid_pen = QPen(grid_colour, 1, Qt.SolidLine)
        grid_brush_active_tile = QBrush(QColor(rgb[0], rgb[1], rgb[2], 40),
                                        Qt.SolidPattern)
        grid_brush_transparent = QBrush(QColor(255, 255, 255, 0),
                                        Qt.SolidPattern)
        font = QFont()

        # Suppress labels when zoomed out or when user is moving a grid or
        # panning the view, under the condition that there are >10 grids:
        if not suppress_labels:
            suppress_labels = ((self.number_grids + self.number_ov) > 10
                               and (mv_scale < 1.0
                               or self.fov_drag_active
                               or self.grid_drag_active))

        if (tile_width_v * cols > 2 or tile_height_v * rows > 2):
            for tile in range(rows * cols):
                self.mv_qp.setPen(grid_pen)
                if tile in active_tiles:
                    self.mv_qp.setBrush(grid_brush_active_tile)
                else:
                    self.mv_qp.setBrush(grid_brush_transparent)
                if ((self.tile_indicator_pos == [grid_number, tile])
                    and self.tile_indicator_on):
                    self.mv_qp.setBrush(indicator_colour)
                # tile rectangles
                if show_grid:
                    self.mv_qp.drawRect(tile_map[tile][0] * resize_ratio,
                        tile_map[tile][1] * resize_ratio,
                        tile_width_v, tile_height_v)
                if self.show_labels and not suppress_labels:
                    if tile in active_tiles:
                        self.mv_qp.setPen(QColor(255, 255, 255))
                        font.setBold(True)
                    else:
                        self.mv_qp.setPen(QColor(rgb[0], rgb[1], rgb[2]))
                        font.setBold(False)
                    pos_x = (tile_map[tile][0] * resize_ratio
                            + tile_width_v/2)
                    pos_y = (tile_map[tile][1] * resize_ratio
                            + tile_height_v/2)
                    position_rect = QRect(pos_x - tile_width_v/2,
                                          pos_y - tile_height_v/2,
                                          tile_width_v, tile_height_v)
                    # Show tile number
                    font.setPixelSize(int(font_size1))
                    self.mv_qp.setFont(font)
                    self.mv_qp.drawText(position_rect,
                                     Qt.AlignVCenter | Qt.AlignHCenter,
                                     str(tile))
                    # Show autofocus/gradient marker and working distance
                    font = QFont()
                    font.setPixelSize(int(font_size2))
                    font.setBold(True)
                    self.mv_qp.setFont(font)
                    position_rect = QRect(
                        pos_x - tile_width_v,
                        pos_y - tile_height_v
                        - tile_height_v/4,
                        2 * tile_width_v, 2 * tile_height_v)

                    show_grad_label = (
                        self.gm.is_adaptive_focus_tile(grid_number, tile)
                        and self.gm.is_adaptive_focus_active(grid_number))
                    show_af_label = (
                        self.af.is_ref_tile(grid_number, tile)
                        and self.af.is_active()
                        and self.af.get_method() < 2)
                    show_tracking_label = (
                        self.af.is_ref_tile(grid_number, tile)
                        and self.af.is_active()
                        and self.af.get_method() == 2)

                    if show_grad_label and show_af_label:
                        self.mv_qp.drawText(position_rect,
                                            Qt.AlignVCenter | Qt.AlignHCenter,
                                            'GRAD + AF')
                    elif show_grad_label and show_tracking_label:
                        self.mv_qp.drawText(position_rect,
                                            Qt.AlignVCenter | Qt.AlignHCenter,
                                            'GRAD + TRACK')
                    elif show_grad_label:
                        self.mv_qp.drawText(position_rect,
                                            Qt.AlignVCenter | Qt.AlignHCenter,
                                            'GRADIENT')
                    elif show_af_label:
                        self.mv_qp.drawText(position_rect,
                                            Qt.AlignVCenter | Qt.AlignHCenter,
                                            'AUTOFOCUS')
                    elif show_tracking_label:
                        self.mv_qp.drawText(position_rect,
                                            Qt.AlignVCenter | Qt.AlignHCenter,
                                            'TRACKED FOCUS')

                    font.setBold(False)
                    self.mv_qp.setFont(font)
                    if (self.gm.get_tile_wd(grid_number, tile) != 0
                        and (tile in active_tiles or show_grad_label
                        or show_af_label or show_tracking_label)):
                        position_rect = QRect(
                            pos_x - tile_width_v,
                            pos_y - tile_height_v
                            + tile_height_v/4,
                            2 * tile_width_v, 2 * tile_height_v)
                        self.mv_qp.drawText(
                            position_rect,
                            Qt.AlignVCenter | Qt.AlignHCenter,
                            'WD: {0:.6f}'.format(
                            self.gm.get_tile_wd(grid_number, tile) * 1000))
        else:
            # Show the grid as a single pixel:
            self.mv_qp.setPen(grid_pen)
            self.mv_qp.drawPoint(tile_map[0][0] * resize_ratio,
                                 tile_map[0][1] * resize_ratio)

        if self.show_labels and not suppress_labels:
            fontsize = int(self.cs.get_mv_scale() * 8)
            if fontsize < 12:
                fontsize = 12

            font.setPixelSize(fontsize)
            self.mv_qp.setFont(font)
            self.mv_qp.setPen(grid_colour)
            self.mv_qp.setBrush(grid_colour)
            grid_label_rect = QRect(0, -int(4/3 * fontsize),
                                    int(5.3 * fontsize), int(4/3 * fontsize))
            self.mv_qp.drawRect(grid_label_rect)
            if self.gm.get_display_colour_index(grid_number) in [1, 2, 3]:
                self.mv_qp.setPen(QColor(0, 0, 0))
            else:
                self.mv_qp.setPen(QColor(255, 255, 255))

            self.mv_qp.drawText(grid_label_rect,
                                Qt.AlignVCenter | Qt.AlignHCenter,
                                'GRID %d' % grid_number)
        # Reset painter (undo translation and rotation):
        self.mv_qp.resetTransform()



    def mv_draw_stage_boundaries(self):
        """Show bounding box around area accessible to the stage motors:
           Compute stage corner coordinates for viewport
        """
        b_left = self.cs.convert_to_v(self.cs.convert_to_d(
            (self.min_sx, self.min_sy)))
        b_top = self.cs.convert_to_v(self.cs.convert_to_d(
            (self.max_sx, self.min_sy)))
        b_right = self.cs.convert_to_v(self.cs.convert_to_d(
            (self.max_sx, self.max_sy)))
        b_bottom = self.cs.convert_to_v(self.cs.convert_to_d(
            (self.min_sx, self.max_sy)))
        self.mv_qp.setPen(QColor(255, 255, 255))
        self.mv_qp.drawLine(b_left[0], b_left[1], b_top[0], b_top[1])
        self.mv_qp.drawLine(b_top[0], b_top[1], b_right[0], b_right[1])
        self.mv_qp.drawLine(b_right[0], b_right[1], b_bottom[0], b_bottom[1])
        self.mv_qp.drawLine(b_bottom[0], b_bottom[1], b_left[0], b_left[1])
        if self.show_labels:
            # Show corner stage coordinates:
            font = QFont()
            font.setPixelSize(12)
            self.mv_qp.setFont(font)
            self.mv_qp.drawText(b_left[0]-75, b_left[1],
                             'X: {0:.0f} µm'.format(self.min_sx))
            self.mv_qp.drawText(b_left[0]-75, b_left[1]+15,
                             'Y: {0:.0f} µm'.format(self.min_sy))
            self.mv_qp.drawText(b_top[0]-20, b_top[1]-25,
                             'X: {0:.0f} µm'.format(self.max_sx))
            self.mv_qp.drawText(b_top[0]-20, b_top[1]-10,
                             'Y: {0:.0f} µm'.format(self.min_sy))
            self.mv_qp.drawText(b_right[0]+10, b_right[1],
                             'X: {0:.0f} µm'.format(self.max_sx))
            self.mv_qp.drawText(b_right[0]+10, b_right[1]+15,
                             'Y: {0:.0f} µm'.format(self.max_sy))
            self.mv_qp.drawText(b_bottom[0]-20, b_bottom[1]+15,
                             'X: {0:.0f} µm'.format(self.min_sx))
            self.mv_qp.drawText(b_bottom[0]-20, b_bottom[1]+30,
                             'Y: {0:.0f} µm'.format(self.max_sy))

    def mv_draw_stage_axes(self):
        # Stage x-axis:
        x_axis_start = self.cs.convert_to_v(self.cs.convert_to_d(
            (self.min_sx - 100, 0)))
        x_axis_end = self.cs.convert_to_v(self.cs.convert_to_d(
            (self.max_sx + 100, 0)))
        # Stage y-axis:
        y_axis_start = self.cs.convert_to_v(self.cs.convert_to_d(
            (0, self.min_sy - 100)))
        y_axis_end = self.cs.convert_to_v(self.cs.convert_to_d(
            (0, self.max_sy + 100)))
        self.mv_qp.setPen(QPen(QColor(255, 255, 255), 1, Qt.DashLine))
        self.mv_qp.drawLine(x_axis_start[0], x_axis_start[1],
                         x_axis_end[0], x_axis_end[1])
        self.mv_qp.drawLine(y_axis_start[0], y_axis_start[1],
                         y_axis_end[0], y_axis_end[1])
        if self.show_labels:
            font = QFont()
            font.setPixelSize(12)
            self.mv_qp.drawText(x_axis_end[0] + 10, x_axis_end[1], 'stage x-axis')
            self.mv_qp.drawText(y_axis_end[0] + 10, y_axis_end[1] + 10,
                             'stage y-axis')

    def mv_draw_measure_labels(self):
        self.mv_qp.setPen(QPen(QColor(255, 165, 0), 2, Qt.SolidLine))
        self.mv_qp.setBrush(QColor(0, 0, 0, 0))
        if not (self.measure_p1 == (None, None)):
            p1_x, p1_y = self.cs.convert_to_v(self.measure_p1)
            self.mv_qp.drawEllipse(QPoint(p1_x, p1_y), 4, 4)
            self.mv_qp.drawLine(p1_x, p1_y-10, p1_x, p1_y+10)
            self.mv_qp.drawLine(p1_x-10, p1_y, p1_x+10, p1_y)
        if not (self.measure_p2 == (None, None)):
            p2_x, p2_y = self.cs.convert_to_v(self.measure_p2)
            self.mv_qp.drawEllipse(QPoint(p2_x, p2_y), 4, 4)
            self.mv_qp.drawLine(p2_x, p2_y-10, p2_x, p2_y+10)
            self.mv_qp.drawLine(p2_x-10, p2_y, p2_x+10, p2_y)

        if self.measure_complete:
            # Draw line between p1 and p2:
            p1_x, p1_y = self.cs.convert_to_v(self.measure_p1)
            p2_x, p2_y = self.cs.convert_to_v(self.measure_p2)
            self.mv_qp.drawLine(p1_x, p1_y, p2_x, p2_y)
            distance = sqrt((self.measure_p1[0] - self.measure_p2[0])**2
                            + (self.measure_p1[1] - self.measure_p2[1])**2)
            self.mv_qp.setPen(QPen(QColor(0, 0, 0), 1, Qt.SolidLine))
            self.mv_qp.setBrush(QColor(0, 0, 0, 255))
            self.mv_qp.drawRect(920, 780, 80, 20)
            self.mv_qp.setPen(QPen(QColor(255, 165, 0), 1, Qt.SolidLine))
            if distance < 1:
                self.mv_qp.drawText(925, 795,
                    str((int(distance * 1000))) + ' nm')
            else:
                self.mv_qp.drawText(925, 795,
                    '{0:.2f}'.format(distance) + ' µm')

    def mv_start_measure(self, dx, dy):
        mv_centre_dx, mv_centre_dy = self.cs.get_mv_centre_d()
        mv_scale = self.cs.get_mv_scale()
        if self.measure_p1 == (None, None) or self.measure_complete:
            self.measure_p1 = (mv_centre_dx + dx / mv_scale,
                               mv_centre_dy + dy / mv_scale)
            self.measure_complete = False
            self.measure_p2 = (None, None)
            self.mv_draw()
        elif self.measure_p2 == (None, None):
            self.measure_p2 = (mv_centre_dx + dx / mv_scale,
                               mv_centre_dy + dy / mv_scale)
            self.measure_complete = True
            self.mv_draw()

    def mv_draw_zoom_delay(self):
        """Redraw the viewport without suppressing labels/previews after at
        least 0.3 seconds have passed since last mouse/slider zoom action."""
        finish_trigger = Trigger()
        finish_trigger.s.connect(self.mv_draw)
        current_time = self.time_of_last_zoom_action
        while (current_time - self.time_of_last_zoom_action < 0.3):
            sleep(0.1)
            current_time += 0.1
        self.zooming_in_progress = False
        finish_trigger.s.emit()

    def mv_adjust_scale(self):
        self.time_of_last_zoom_action = time()
        if not self.zooming_in_progress:
            # Start thread to ensure viewport is drawn with labels and previews
            # after zooming completed.
            self.zooming_in_progress = True
            mv_draw_zoom_delay_thread = threading.Thread(
                target=self.mv_draw_zoom_delay,
                args=())
            mv_draw_zoom_delay_thread.start()
        # Recalculate scaling factor:
        new_mv_scale = (
            self.VIEWER_ZOOM_F1
            * (self.VIEWER_ZOOM_F2)**self.horizontalSlider_MV.value())
        self.cs.set_mv_scale(new_mv_scale)
        # Redraw viewport:
        self.mv_draw(suppress_labels=True, suppress_previews=True)

    def mv_mouse_zoom(self, px, py, factor):
        self.time_of_last_zoom_action = time()
        if not self.zooming_in_progress and not self.doubleclick_registered:
            # Start thread to ensure viewport is drawn with labels and previews
            # after zooming completed.
            self.zooming_in_progress = True
            mv_draw_zoom_delay_thread = threading.Thread(
                target=self.mv_draw_zoom_delay,
                args=())
            mv_draw_zoom_delay_thread.start()
        # Recalculate scaling factor:
        old_mv_scale = self.cs.get_mv_scale()
        new_mv_scale = utils.fit_in_range(
            factor * old_mv_scale,
            self.VIEWER_ZOOM_F1,
            self.VIEWER_ZOOM_F1 * (self.VIEWER_ZOOM_F2)**99)  # 99 is max slider value
        self.cs.set_mv_scale(new_mv_scale)
        self.horizontalSlider_MV.blockSignals(True)
        self.horizontalSlider_MV.setValue(
            log(new_mv_scale / self.VIEWER_ZOOM_F1, self.VIEWER_ZOOM_F2))
        self.horizontalSlider_MV.blockSignals(False)
        # Recentre, so that mouse position is preserved:
        current_centre_dx, current_centre_dy = self.cs.get_mv_centre_d()
        x_shift = px - 500
        y_shift = py - 400
        scale_diff = 1 / new_mv_scale - 1 / old_mv_scale
        new_centre_dx = current_centre_dx - x_shift * scale_diff
        new_centre_dy = current_centre_dy - y_shift * scale_diff
        new_centre_dx = utils.fit_in_range(
            new_centre_dx, self.VC_MIN_X, self.VC_MAX_X)
        new_centre_dy = utils.fit_in_range(
            new_centre_dy, self.VC_MIN_Y, self.VC_MAX_Y)
        # Set new mv_centre coordinates:
        self.cs.set_mv_centre_d((new_centre_dx, new_centre_dy))
        # Redraw viewport:
        if self.doubleclick_registered:
            # Doubleclick is (usually) a single event: draw with labels/previews
            self.mv_draw()
        else:
            # Continuous zoom with the mouse wheel: suppress labels and previews
            # for smoother redrawing:
            self.mv_draw(suppress_labels=True, suppress_previews=True)

    def mv_shift_fov(self, shift_vector):
        dx, dy = shift_vector
        current_centre_dx, current_centre_dy = self.cs.get_mv_centre_d()
        mv_scale = self.cs.get_mv_scale()
        new_centre_dx = current_centre_dx + dx / mv_scale
        new_centre_dy = current_centre_dy + dy / mv_scale
        new_centre_dx = utils.fit_in_range(
            new_centre_dx, self.VC_MIN_X, self.VC_MAX_X)
        new_centre_dy = utils.fit_in_range(
            new_centre_dy, self.VC_MIN_Y, self.VC_MAX_Y)
        # Set new mv_centre coordinates:
        self.cs.set_mv_centre_d((new_centre_dx, new_centre_dy))

    def mv_reposition_ov(self, shift_vector):
        dx, dy = shift_vector
        # current position:
        (old_ov_dx, old_ov_dy) = \
            self.cs.get_ov_centre_d(self.selected_ov)
        mv_scale = self.cs.get_mv_scale()
        # Move tiling along shift vector:
        new_ov_dx = old_ov_dx + dx / mv_scale
        new_ov_dy = old_ov_dy + dy / mv_scale
        # Set new origin:
        self.cs.set_ov_centre_s(self.selected_ov,
            self.cs.convert_to_s((new_ov_dx, new_ov_dy)))
        self.mv_draw()

    def mv_reposition_imported_img(self, shift_vector):
        dx, dy = shift_vector
        # current position:
        (old_origin_dx, old_origin_dy) = \
            self.cs.get_imported_img_centre_d(self.selected_imported)
        mv_scale = self.cs.get_mv_scale()
        # Move tiling along shift vector:
        new_origin_dx = old_origin_dx + dx / mv_scale
        new_origin_dy = old_origin_dy + dy / mv_scale
        # Set new origin:
        self.cs.set_imported_img_centre_s(self.selected_imported,
            self.cs.convert_to_s((new_origin_dx, new_origin_dy)))

    def mv_reposition_grid(self, shift_vector):
        dx, dy = shift_vector
        # current position:
        (old_grid_origin_dx, old_grid_origin_dy) = \
            self.cs.get_grid_origin_d(self.selected_grid)
        mv_scale = self.cs.get_mv_scale()
        # Move tiling along shift vector:
        new_grid_origin_dx = old_grid_origin_dx + dx / mv_scale
        new_grid_origin_dy = old_grid_origin_dy + dy / mv_scale
        # Set new origin:
        self.cs.set_grid_origin_s(self.selected_grid,
            self.cs.convert_to_s((new_grid_origin_dx, new_grid_origin_dy)))

    def mv_get_current_grid(self):
        return self.mv_current_grid

    def mv_get_current_ov(self):
        return self.mv_current_ov

    def mv_get_selected_grid(self):
        return self.selected_grid

    def mv_get_selected_tile(self):
        return self.selected_tile

    def mv_get_selected_ov(self):
        return self.selected_ov

    def mv_get_grid_tile_mouse_selection(self, px, py):
        """Get the grid number and tile number at the position in the viewport
        where user clicked."""
        if self.mv_current_grid == -2:  # grids are hidden
            grid_range = []
            selected_grid, selected_tile = None, None
        elif self.mv_current_grid == -1:  # all grids visible
            grid_range = reversed(range(self.number_grids))
            selected_grid, selected_tile = None, None
        elif self.mv_current_grid >= 0:  # one selected grid visible
            grid_range = range(self.mv_current_grid, self.mv_current_grid + 1)
            selected_grid, selected_tile = self.mv_current_grid, None

        # Go through all visible grids to check for overlap with mouse click
        # position. Check grids with a higher grid number first.
        for grid_number in grid_range:
            # Calculate origin of the grid with respect to viewport canvas
            dx, dy = self.cs.get_grid_origin_d(grid_number)
            grid_origin_vx, grid_origin_vy = self.cs.convert_to_v((dx, dy))
            mv_scale = self.cs.get_mv_scale()
            pixel_size = self.gm.get_pixel_size(grid_number)
            # Calculate top-left corner of unrotated grid
            dx -= self.gm.get_tile_width_d(grid_number)/2
            dy -= self.gm.get_tile_height_d(grid_number)/2
            grid_topleft_vx, grid_topleft_vy = self.cs.convert_to_v((dx, dy))
            cols = self.gm.get_number_cols(grid_number)
            rows = self.gm.get_number_rows(grid_number)
            overlap = self.gm.get_overlap(grid_number)
            tile_width_p = self.gm.get_tile_width_p(grid_number)
            tile_height_p = self.gm.get_tile_height_p(grid_number)
            # Tile width in viewport pixels taking overlap into account
            tile_width_v = ((tile_width_p - overlap) * pixel_size
                            / 1000 * mv_scale)
            tile_height_v = ((tile_height_p - overlap) * pixel_size
                             / 1000 * mv_scale)
            # Row shift in viewport pixels
            shift_v = (self.gm.get_row_shift(grid_number) * pixel_size
                       / 1000 * mv_scale)
            # Mouse click position relative to top-left corner of grid
            x, y = px - grid_topleft_vx, py - grid_topleft_vy
            theta = radians(self.gm.get_rotation(grid_number))
            if theta > 0:
                # Rotate the mouse click coordinates if grid is rotated.
                # Use grid origin as pivot:
                x, y = px - grid_origin_vx, py - grid_origin_vy
                # Inverse rotation for (x, y):
                x_rot = x * cos(-theta) - y * sin(-theta)
                y_rot = x * sin(-theta) + y * cos(-theta)
                x, y = x_rot, y_rot
                # Correction for top-left corner:
                x += tile_width_p / 2 * pixel_size / 1000 * mv_scale
                y += tile_height_p / 2 * pixel_size / 1000 * mv_scale
            # Check if mouse click position is within current grid
            if x >= 0 and y >= 0:
                j = y // tile_height_v
                if j % 2 == 0:
                    i = x // tile_width_v
                elif x > shift_v:
                    # Subtract shift for odd rows
                    i = (x - shift_v) // tile_width_v
                else:
                    i = cols
                if (i < cols) and (j < rows):
                    selected_tile = int(i + j * cols)
                    selected_grid = grid_number
                    break
            # Also check whether grid label clicked. This selects only the grid
            # and not a specific tile.
            f = int(mv_scale * 8)
            if f < 12:
                f = 12
            label_width = int(5.3 * f)
            label_height = int(4/3 * f)
            l_y = y + label_height
            if x >= 0 and l_y >= 0 and selected_grid is None:
                if x < label_width and l_y < label_height:
                    selected_grid = grid_number
                    selected_tile = None
                    break

        return selected_grid, selected_tile

    def mv_get_ov_mouse_selection(self, px, py):
        if self.mv_current_ov == -2:
            selected_ov = None
        elif self.mv_current_ov == -1:
            selected_ov = None
            for ov_number in reversed(range(self.number_ov)):
                # Calculate origin of the overview with respect to mosaic viewer
                dx, dy = self.cs.get_ov_centre_d(ov_number)
                dx -= self.ovm.get_ov_width_d(ov_number)/2
                dy -= self.ovm.get_ov_height_d(ov_number)/2
                pixel_offset_x, pixel_offset_y = self.cs.convert_to_v((dx, dy))
                mv_scale = self.cs.get_mv_scale()
                p_width = self.ovm.get_ov_width_d(ov_number) * mv_scale
                p_height = self.ovm.get_ov_height_d(ov_number) * mv_scale
                x, y = px - pixel_offset_x, py - pixel_offset_y
                if x >= 0 and y >= 0:
                    if x < p_width and y < p_height:
                        selected_ov = ov_number
                        break
                    else:
                        selected_ov = None
                # Also check whether label clicked:
                f = int(self.cs.get_mv_scale() * 8)
                if f < 12:
                    f = 12
                label_width = int(f * 3.6)
                label_height = int(4/3 * f)
                l_y = y + label_height
                if x >= 0 and l_y >= 0 and selected_ov is None:
                    if x < label_width and l_y < label_height:
                        selected_ov = ov_number
                        break
        elif self.mv_current_ov >= 0:
            selected_ov = self.mv_current_ov
        return selected_ov

    def mv_get_imported_mouse_selection(self, px, py):
        selected_imported = None
        if self.show_imported:
            for img_number in reversed(range(self.number_imported)):
                # Calculate origin of the image with respect to mosaic viewer
                # Use width and heigh of loaded image (may be rotated
                # and therefore larger than original image)
                if self.imported_img[img_number] is not None:
                    dx, dy = self.cs.get_imported_img_centre_d(img_number)
                    pixel_size = self.ovm.get_imported_img_pixel_size(
                        img_number)
                    width_d = (self.imported_img[img_number].size().width()
                               * pixel_size / 1000)
                    height_d = (self.imported_img[img_number].size().height()
                                * pixel_size / 1000)
                    dx -= width_d/2
                    dy -= height_d/2
                    pixel_offset_x, pixel_offset_y = self.cs.convert_to_v(
                        (dx, dy))
                    mv_scale = self.cs.get_mv_scale()
                    p_width = width_d * mv_scale
                    p_height = height_d * mv_scale
                    x, y = px - pixel_offset_x, py - pixel_offset_y
                    if x >= 0 and y >= 0:
                        if x < p_width and y < p_height:
                            selected_imported = img_number
                            break
        return selected_imported

    def mv_select_all_tiles(self):
        if self.selected_grid is not None:
            user_reply = QMessageBox.question(
                self, 'Selecting all tiles in grid',
                f'This will select all tiles in grid {self.selected_grid}. '
                f'Proceed?',
                QMessageBox.Ok | QMessageBox.Cancel)
            if user_reply == QMessageBox.Ok:
                self.gm.select_all_tiles(self.selected_grid)
                if self.af.get_tracking_mode() == 1:
                    self.af.select_all_active_tiles()
                self.add_to_main_log('CTRL: All tiles in grid %d selected.'
                                     % self.selected_grid)
                self.mv_update_after_tile_selection()

    def mv_deselect_all_tiles(self):
       if self.selected_grid is not None:
            user_reply = QMessageBox.question(
                self, 'Deselecting all tiles in grid',
                f'This will deselect all tiles in grid {self.selected_grid}. '
                f'Proceed?',
                QMessageBox.Ok | QMessageBox.Cancel)
            if user_reply == QMessageBox.Ok:
                self.gm.reset_active_tiles(self.selected_grid)
                if self.af.get_tracking_mode() == 1:
                    self.af.reset_ref_tiles()
                self.add_to_main_log('CTRL: All tiles in grid %d deselected.'
                                     % self.selected_grid)
                self.mv_update_after_tile_selection()

    def mv_change_grid_rotation(self):
        self.transmit_cmd('CHANGE GRID ROTATION' + str(self.selected_grid))

    def mv_toggle_tile_autofocus(self):
        if self.selected_grid is not None and self.selected_tile is not None:
            ref_tiles = self.af.get_ref_tiles()
            tile_id = str(self.selected_grid) + '.' + str(self.selected_tile)
            if tile_id in ref_tiles:
                ref_tiles.remove(tile_id)
            else:
                ref_tiles.append(tile_id)
            self.af.set_ref_tiles(ref_tiles)
            self.mv_draw()

    def mv_toggle_tile_adaptive_focus(self):
        if self.selected_grid is not None and self.selected_tile is not None:
            af_tiles = self.gm.get_adaptive_focus_tiles(self.selected_grid)
            if self.selected_tile in af_tiles:
                af_tiles[af_tiles.index(self.selected_tile)] = -1
            else:
                # Let user choose the intended relative position of the tile:
                dialog = AdaptiveFocusSelectionDlg(af_tiles)
                if dialog.exec_():
                    if dialog.selected is not None:
                        af_tiles[dialog.selected] = self.selected_tile
            self.gm.set_adaptive_focus_tiles(self.selected_grid, af_tiles)
            self.transmit_cmd('UPDATE FT TILE SELECTOR')
            self.mv_draw()

    def mv_toggle_measure(self):
        self.mv_measure_active = not self.mv_measure_active
        if self.mv_measure_active:
            self.sv_measure_active = False
        self.measure_p1 = (None, None)
        self.measure_p2 = (None, None)
        self.measure_complete = False
        self.update_measure_buttons()
        self.mv_draw()

    def mv_toggle_help_panel(self):
        self.help_panel_visible ^= True
        if self.help_panel_visible:
            self.pushButton_helpViewport.setStyleSheet(
                'QPushButton {color: #FF6A22;}')
            self.pushButton_helpSliceViewer.setStyleSheet(
                'QPushButton {color: #FF6A22;}')
        else:
            self.pushButton_helpViewport.setStyleSheet(
                'QPushButton {color: #000000;}')
            self.pushButton_helpSliceViewer.setStyleSheet(
                'QPushButton {color: #000000;}')
        self.mv_draw()
        self.sv_draw()

    def mv_import_image(self):
        self.transmit_cmd('IMPORT IMG')

    def mv_adjust_imported_image(self):
        self.transmit_cmd('ADJUST IMPORTED IMG' + str(self.selected_imported))

    def mv_delete_imported_image(self):
        self.transmit_cmd('DELETE IMPORTED IMG')

    def mv_refresh_overviews(self):
        self.transmit_cmd('REFRESH OV')

    def mv_acquire_stub_overview(self):
        self.transmit_cmd('ACQUIRE STUB OV')

    def mv_show_new_stub_overview(self):
        self.checkBox_showStubOV.setChecked(True)
        self.show_stub_ov = True
        self.cfg['viewport']['show_stub_ov'] = 'True'
        self.mv_load_stub_overview()
        self.mv_draw()

    def mv_propagate_grid_selected_sections(self):
        clicked_section_number = self.selected_grid
        selected_sections = json.loads(self.cfg['magc']['selected_sections'])
        for selected_section in selected_sections:
            self.gm.propagate_source_grid_to_target_grid(clicked_section_number, selected_section)
        self.mv_draw()
        
    def mv_propagate_grid_all_sections(self):
        clicked_section_number = self.selected_grid
        section_number = self.gm.get_number_grids()
        for section in range(section_number):
            self.gm.propagate_source_grid_to_target_grid(clicked_section_number,
            section)
        self.mv_draw()
        
# =================== Below: Slice Viewer (sv) functions ======================

    def sv_initialize(self):
        self.slice_view_images = []
        self.slice_view_index = 0    # slice_view_index: 0..max_slices
        self.max_slices = 10  # default value

        self.sv_current_grid = int(self.cfg['viewport']['sv_current_grid'])
        self.sv_current_tile = int(self.cfg['viewport']['sv_current_tile'])
        self.sv_current_ov = int(self.cfg['viewport']['sv_current_ov'])
        self.sv_scale_tile = float(self.cfg['viewport']['sv_scale_tile'])
        self.sv_scale_ov = float(self.cfg['viewport']['sv_scale_ov'])

        self.sv_measure_active = False
        self.sv_canvas = QPixmap(self.VIEWER_WIDTH, self.VIEWER_HEIGHT)
        # Help panel:
        self.sv_help_panel_img = QPixmap('..\\img\\help-sliceviewer.png')
        self.sv_qp = QPainter()

        self.pushButton_reloadSV.clicked.connect(self.sv_load_slices)
        self.pushButton_measureSlice.clicked.connect(self.sv_toggle_measure)
        self.pushButton_measureSlice.setIcon(QIcon('..\\img\\measure.png'))
        self.pushButton_measureSlice.setIconSize(QSize(16, 16))
        self.pushButton_sliceBWD.clicked.connect(self.sv_slice_bwd)
        self.pushButton_sliceFWD.clicked.connect(self.sv_slice_fwd)

        self.horizontalSlider_SV.valueChanged.connect(self.sv_adjust_scale)
        if self.sv_current_ov >= 0:
            self.horizontalSlider_SV.setValue(
                log(self.sv_scale_ov / self.VIEWER_OV_ZOOM_F1,
                    self.VIEWER_OV_ZOOM_F2))
        else:
            self.horizontalSlider_SV.setValue(
                log(self.sv_scale_tile / self.VIEWER_TILE_ZOOM_F1,
                    self.VIEWER_TILE_ZOOM_F2))

        self.comboBox_gridSelectorSV.currentIndexChanged.connect(
            self.sv_change_grid_selection)
        self.sv_update_grid_selector(self.sv_current_grid)
        self.comboBox_tileSelectorSV.currentIndexChanged.connect(
            self.sv_change_tile_selection)
        self.sv_update_tile_selector(self.sv_current_tile)
        self.comboBox_OVSelectorSV.currentIndexChanged.connect(
            self.sv_change_ov_selection)
        self.sv_update_ov_selector(self.sv_current_ov)

        self.checkBox_setNativeRes.setChecked(self.show_native_res)
        self.checkBox_setNativeRes.stateChanged.connect(
            self.sv_toggle_show_native_resolution)
        if self.show_native_res:
            self.horizontalSlider_SV.setEnabled(False)
            self.sv_set_native_resolution()
        self.checkBox_showSaturated.setChecked(self.show_saturated_pixels)
        self.checkBox_showSaturated.stateChanged.connect(
            self.sv_toggle_show_saturated_pixels)

        self.lcdNumber_sliceIndicator.display(0)
        self.spinBox_maxSlices.setRange(1, 20)
        self.spinBox_maxSlices.setSingleStep(1)
        self.spinBox_maxSlices.setValue(self.max_slices)
        self.spinBox_maxSlices.valueChanged.connect(self.sv_set_max_slices)
        # Painting
        # Empty slice viewer canvas with instructions:
        self.sv_canvas.fill(Qt.black)
        self.sv_qp.begin(self.sv_canvas)
        self.sv_qp.setPen(QColor(255, 255, 255))
        position_rect = QRect(150, 380, 700, 40)
        self.sv_qp.drawRect(position_rect)
        self.sv_qp.drawText(position_rect,
                         Qt.AlignVCenter | Qt.AlignHCenter,
                         'Select tile or overview from controls below '
                         'and click "(Re)load" to display the images from the '
                         'most recent slices.')
        self.sv_instructions_displayed = True
        self.sv_qp.end()
        self.slice_viewer.setPixmap(self.sv_canvas)

    def sv_update_grid_selector(self, current_grid=0):
        if current_grid >= self.number_grids:
            current_grid = 0
        self.comboBox_gridSelectorSV.blockSignals(True)
        self.comboBox_gridSelectorSV.clear()
        self.comboBox_gridSelectorSV.addItems(self.gm.get_grid_str_list())
        self.comboBox_gridSelectorSV.setCurrentIndex(current_grid)
        self.comboBox_gridSelectorSV.blockSignals(False)

    def sv_update_tile_selector(self, current_tile=-1):
        self.comboBox_tileSelectorSV.blockSignals(True)
        self.comboBox_tileSelectorSV.clear()
        self.comboBox_tileSelectorSV.addItems(
            ['Select tile']
            + self.gm.get_active_tile_str_list(self.sv_current_grid))
        self.comboBox_tileSelectorSV.setCurrentIndex(current_tile + 1)
        self.comboBox_tileSelectorSV.blockSignals(False)

    def sv_update_ov_selector(self, current_ov=-1):
        if current_ov >= self.number_ov:
            current_ov = -1
        self.comboBox_OVSelectorSV.blockSignals(True)
        self.comboBox_OVSelectorSV.clear()
        self.comboBox_OVSelectorSV.addItems(
            ['Select OV'] + self.ovm.get_ov_str_list())
        self.comboBox_OVSelectorSV.setCurrentIndex(current_ov + 1)
        self.comboBox_OVSelectorSV.blockSignals(False)

    def sv_slice_fwd(self):
        if self.slice_view_index < 0:
            self.slice_view_index += 1
            self.lcdNumber_sliceIndicator.display(self.slice_view_index)
            # For now, disable showing saturated pixels (too slow)
            if self.show_saturated_pixels:
                self.checkBox_showSaturated.setChecked(False)
                self.show_saturated_pixels = False
                self.cfg['viewport']['show_saturated_pixels'] = 'False'
            self.sv_draw()

    def sv_slice_bwd(self):
        if (self.slice_view_index > (-1) * (self.max_slices-1)) and \
           ((-1) * self.slice_view_index < len(self.slice_view_images)-1):
            self.slice_view_index -= 1
            self.lcdNumber_sliceIndicator.display(self.slice_view_index)
            # For now, disable showing saturated pixels (too slow)
            if self.show_saturated_pixels:
                self.checkBox_showSaturated.setChecked(False)
                self.show_saturated_pixels = False
                self.cfg['viewport']['show_saturated_pixels'] = 'False'
            self.sv_draw()

    def sv_set_max_slices(self):
        self.max_slices = self.spinBox_maxSlices.value()

    def sv_adjust_scale(self):
        # Recalculate scale factor
        # This depends on whether OV or a tile is displayed.
        if self.sv_current_ov >= 0:
            previous_scaling_ov = self.sv_scale_ov
            self.sv_scale_ov = (
                self.VIEWER_OV_ZOOM_F1
                * self.VIEWER_OV_ZOOM_F2**self.horizontalSlider_SV.value())
            self.cfg['viewport']['sv_scale_ov'] = str(self.sv_scale_ov)
            ratio = self.sv_scale_ov/previous_scaling_ov
            # Offsets must be adjusted to keep slice view centred:
            current_offset_x_ov = int(self.cfg['viewport']['sv_offset_x_ov'])
            current_offset_y_ov = int(self.cfg['viewport']['sv_offset_y_ov'])
            dx = 500 - current_offset_x_ov
            dy = 400 - current_offset_y_ov
            new_offset_x_ov = int(current_offset_x_ov - ratio * dx + dx)
            new_offset_y_ov = int(current_offset_y_ov - ratio * dy + dy)
            self.cfg['viewport']['sv_offset_x_ov'] = str(new_offset_x_ov)
            self.cfg['viewport']['sv_offset_y_ov'] = str(new_offset_y_ov)
        else:
            previous_scaling = self.sv_scale_tile
            self.sv_scale_tile = (
                self.VIEWER_TILE_ZOOM_F1
                * self.VIEWER_TILE_ZOOM_F2**self.horizontalSlider_SV.value())
            self.cfg['viewport']['sv_scale_tile'] = str(self.sv_scale_tile)
            ratio = self.sv_scale_tile/previous_scaling
            # Offsets must be adjusted to keep slice view centred:
            current_offset_x = int(self.cfg['viewport']['sv_offset_x_tile'])
            current_offset_y = int(self.cfg['viewport']['sv_offset_y_tile'])
            dx = 500 - current_offset_x
            dy = 400 - current_offset_y
            new_offset_x = int(current_offset_x - ratio * dx + dx)
            new_offset_y = int(current_offset_y - ratio * dy + dy)
            self.cfg['viewport']['sv_offset_x_tile'] = str(new_offset_x)
            self.cfg['viewport']['sv_offset_y_tile'] = str(new_offset_y)
        # For now, disable showing saturated pixels (too slow)
        if self.show_saturated_pixels:
            self.checkBox_showSaturated.setChecked(False)
            self.show_saturated_pixels = False
            self.cfg['viewport']['show_saturated_pixels'] = 'False'
        # Redraw viewport:
        self.sv_draw()

    def sv_mouse_zoom(self, px, py, factor):
        """Zoom in by specified factor and preserve the relative location of
        where user double-clicked."""
        if self.sv_current_ov >= 0:
            old_sv_scale_ov = self.sv_scale_ov
            # Recalculate scaling factor:
            self.sv_scale_ov = utils.fit_in_range(
                factor * old_sv_scale_ov,
                self.VIEWER_OV_ZOOM_F1,
                self.VIEWER_OV_ZOOM_F1 * self.VIEWER_OV_ZOOM_F2**99)
                # 99 is max slider value
            self.cfg['viewport']['sv_scale_ov'] = str(self.sv_scale_ov)
            ratio = self.sv_scale_ov / old_sv_scale_ov
            self.horizontalSlider_SV.blockSignals(True)
            self.horizontalSlider_SV.setValue(
                log(self.sv_scale_ov / self.VIEWER_OV_ZOOM_F1,
                    self.VIEWER_OV_ZOOM_F2))
            self.horizontalSlider_SV.blockSignals(False)
            # Preserve mouse click position:
            current_offset_x_ov = int(self.cfg['viewport']['sv_offset_x_ov'])
            current_offset_y_ov = int(self.cfg['viewport']['sv_offset_y_ov'])
            new_offset_x_ov = int(
                ratio * current_offset_x_ov - (ratio - 1) * px)
            new_offset_y_ov = int(
                ratio * current_offset_y_ov - (ratio - 1) * py)
            self.cfg['viewport']['sv_offset_x_ov'] = str(new_offset_x_ov)
            self.cfg['viewport']['sv_offset_y_ov'] = str(new_offset_y_ov)
        elif self.sv_current_tile >= 0:
            old_sv_scale_tile = self.sv_scale_tile
            # Recalculate scaling factor:
            self.sv_scale_tile = utils.fit_in_range(
                factor * old_sv_scale_tile,
                self.VIEWER_TILE_ZOOM_F1,
                self.VIEWER_TILE_ZOOM_F1 * self.VIEWER_TILE_ZOOM_F2**99)
                # 99 is max slider value
            self.cfg['viewport']['sv_scale_tile'] = str(self.sv_scale_tile)
            ratio = self.sv_scale_tile / old_sv_scale_tile
            self.horizontalSlider_SV.blockSignals(True)
            self.horizontalSlider_SV.setValue(
                log(self.sv_scale_tile / self.VIEWER_TILE_ZOOM_F1,
                    self.VIEWER_TILE_ZOOM_F2))
            self.horizontalSlider_SV.blockSignals(False)
            # Preserve mouse click position:
            current_offset_x_tile = int(
                self.cfg['viewport']['sv_offset_x_tile'])
            current_offset_y_tile = int(
                self.cfg['viewport']['sv_offset_y_tile'])
            new_offset_x_tile = int(
                ratio * current_offset_x_tile - (ratio - 1) * px)
            new_offset_y_tile = int(
                ratio * current_offset_y_tile - (ratio - 1) * py)
            self.cfg['viewport']['sv_offset_x_tile'] = str(new_offset_x_tile)
            self.cfg['viewport']['sv_offset_y_tile'] = str(new_offset_y_tile)
        # Redraw viewport:
        self.sv_draw()

    def sv_change_grid_selection(self):
        self.sv_current_grid = self.comboBox_gridSelectorSV.currentIndex()
        self.cfg['viewport']['sv_current_grid'] = str(self.sv_current_grid)
        self.sv_update_tile_selector()

    def sv_change_tile_selection(self):
        self.sv_current_tile = self.comboBox_tileSelectorSV.currentIndex() - 1
        self.cfg['viewport']['sv_current_tile'] = str(self.sv_current_tile)
        if self.sv_current_tile >= 0:
            self.slice_view_index = 0
            self.lcdNumber_sliceIndicator.display(0)
            self.sv_current_ov = -1
            self.cfg['viewport']['sv_current_ov'] = '-1'
            self.comboBox_OVSelectorSV.blockSignals(True)
            self.comboBox_OVSelectorSV.setCurrentIndex(self.sv_current_ov + 1)
            self.comboBox_OVSelectorSV.blockSignals(False)
            self.sv_scale_tile = float(self.cfg['viewport']['sv_scale_tile'])
            self.horizontalSlider_SV.setValue(
                log(self.sv_scale_tile / 5.0, 1.04))
            self.sv_load_slices()

    def sv_change_ov_selection(self):
        self.sv_current_ov = self.comboBox_OVSelectorSV.currentIndex() - 1
        self.cfg['viewport']['sv_current_ov'] = str(self.sv_current_ov)
        if self.sv_current_ov >= 0:
            self.slice_view_index = 0
            self.lcdNumber_sliceIndicator.display(0)
            self.sv_current_tile = -1
            self.cfg['viewport']['sv_current_tile'] = '-1'
            self.comboBox_tileSelectorSV.blockSignals(True)
            self.comboBox_tileSelectorSV.setCurrentIndex(
                self.sv_current_tile + 1)
            self.comboBox_tileSelectorSV.blockSignals(False)
            self.sv_scale_ov = float(self.cfg["viewport"]["sv_scale_ov"])
            self.horizontalSlider_SV.setValue(log(self.sv_scale_ov, 1.03))
            self.sv_load_slices()

    def sv_load_selected(self):
        # use active tiles!!
        active_tiles = self.gm.get_active_tiles(self.selected_grid)
        if self.selected_tile in active_tiles:
            self.selected_tile = active_tiles.index(self.selected_tile)
        else:
            self.selected_tile = None
        if ((self.selected_grid is not None)
            and (self.selected_tile is not None)):
            self.sv_current_grid = self.selected_grid
            self.sv_current_tile = self.selected_tile
            self.comboBox_gridSelectorSV.blockSignals(True)
            self.comboBox_gridSelectorSV.setCurrentIndex(self.selected_grid)
            self.comboBox_gridSelectorSV.blockSignals(False)
            self.sv_update_tile_selector(self.selected_tile)
            self.comboBox_OVSelectorSV.blockSignals(True)
            self.comboBox_OVSelectorSV.setCurrentIndex(0)
            self.comboBox_OVSelectorSV.blockSignals(False)
            self.sv_current_ov = -1
        elif self.selected_ov is not None:
            self.sv_current_ov = self.selected_ov
            self.comboBox_OVSelectorSV.blockSignals(True)
            self.comboBox_OVSelectorSV.setCurrentIndex(self.sv_current_ov + 1)
            self.comboBox_OVSelectorSV.blockSignals(False)
            self.sv_current_tile = -1
            self.sv_update_tile_selector(-1)

        self.tabWidget.setCurrentIndex(1)
        QApplication.processEvents()
        self.sv_load_slices()

    def sv_img_within_boundaries(self, vx, vy, w_px, h_px, resize_ratio):
        visible = not ((-vx >= w_px * resize_ratio - 80)
                       or (-vy >= h_px * resize_ratio - 80)
                       or (vx >= self.VIEWER_WIDTH - 80)
                       or (vy >= self.VIEWER_HEIGHT - 80))
        return visible

    def sv_load_slices(self):
        # Reading the tiff files from SmartSEM generates warnings. They
        # are suppressed in the code below.
        # First show a "waiting" info, since loading the image may take a while:
        self.sv_qp.begin(self.sv_canvas)
        self.sv_qp.setBrush(QColor(0, 0, 0))
        if self.sv_instructions_displayed:
            position_rect = QRect(150, 380, 700, 40)
            self.sv_qp.setPen(QColor(0, 0, 0))
            self.sv_qp.drawRect(position_rect)
            self.sv_instructions_displayed = False

        self.sv_qp.setPen(QColor(255, 255, 255))
        position_rect = QRect(350, 380, 300, 40)
        self.sv_qp.drawRect(position_rect)
        self.sv_qp.drawText(position_rect,
                            Qt.AlignVCenter | Qt.AlignHCenter,
                            'Loading slices...')
        self.sv_qp.end()
        self.slice_viewer.setPixmap(self.sv_canvas)
        QApplication.processEvents()
        self.slice_view_images = []
        self.slice_view_index = 0
        self.lcdNumber_sliceIndicator.display(0)
        start_slice = int(self.cfg['acq']['slice_counter'])
        base_dir = self.cfg['acq']['base_dir']
        stack_name = base_dir[base_dir.rfind('\\') + 1:]

        slices_loaded = False
        if self.sv_current_ov >= 0:
            for i in range(0, -self.max_slices, -1):
                filename = (base_dir + '\\'
                            + utils.get_ov_save_path(
                            stack_name, self.sv_current_ov, start_slice + i))
                if os.path.isfile(filename):
                    self.slice_view_images.append(QPixmap(filename))
                    slices_loaded = True
                    utils.suppress_console_warning()

            self.sv_set_native_resolution()
            self.sv_draw()
        elif self.sv_current_tile >= 0:
            selected_tile = self.gm.get_active_tiles(
                self.sv_current_grid)[self.sv_current_tile]
            for i in range(0, -self.max_slices, -1):
                filename = (base_dir + '\\'
                            + utils.get_tile_save_path(
                            stack_name, self.sv_current_grid, selected_tile,
                            start_slice + i))
                if os.path.isfile(filename):
                    slices_loaded = True
                    self.slice_view_images.append(QPixmap(filename))
                    utils.suppress_console_warning()
            self.sv_set_native_resolution()
            # Draw the current slice:
            self.sv_draw()

        if not slices_loaded:
            self.sv_qp.begin(self.sv_canvas)
            self.sv_qp.setPen(QColor(255, 255, 255))
            self.sv_qp.setBrush(QColor(0, 0, 0))
            position_rect = QRect(350, 380, 300, 40)
            self.sv_qp.drawRect(position_rect)
            self.sv_qp.drawText(position_rect,
                                Qt.AlignVCenter | Qt.AlignHCenter,
                                'No images found')
            self.sv_qp.end()
            self.slice_viewer.setPixmap(self.sv_canvas)

    def sv_set_native_resolution(self):
        if self.sv_current_ov >= 0:
            previous_scaling_ov = self.sv_scale_ov
            # OV pixel size:
            ov_pixel_size = self.ovm.get_ov_pixel_size(self.sv_current_ov)
            self.sv_scale_ov = 1000 / ov_pixel_size
            ratio = self.sv_scale_ov/previous_scaling_ov
            current_offset_x_ov = int(self.cfg['viewport']['sv_offset_x_ov'])
            current_offset_y_ov = int(self.cfg['viewport']['sv_offset_y_ov'])
            dx = 500 - current_offset_x_ov
            dy = 400 - current_offset_y_ov
            new_offset_x_ov = int(current_offset_x_ov - ratio * dx + dx)
            new_offset_y_ov = int(current_offset_y_ov - ratio * dy + dy)
            self.cfg['viewport']['sv_offset_x_ov'] = str(new_offset_x_ov)
            self.cfg['viewport']['sv_offset_y_ov'] = str(new_offset_y_ov)
            self.cfg['viewport']['sv_scale_ov'] = str(self.sv_scale_ov)
            self.horizontalSlider_SV.setValue(log(self.sv_scale_ov, 1.03))
        elif self.sv_current_tile >= 0:
            previous_scaling = self.sv_scale_tile
            # Tile pixel size:
            tile_pixel_size = self.gm.get_pixel_size(self.sv_current_grid)
            self.sv_scale_tile = self.VIEWER_WIDTH / tile_pixel_size
            ratio = self.sv_scale_tile/previous_scaling
            current_offset_x = int(self.cfg['viewport']['sv_offset_x_tile'])
            current_offset_y = int(self.cfg['viewport']['sv_offset_y_tile'])
            dx = 500 - current_offset_x
            dy = 400 - current_offset_y
            new_offset_x = int(current_offset_x - ratio * dx + dx)
            new_offset_y = int(current_offset_y - ratio * dy + dy)
            self.cfg['viewport']['sv_offset_x_tile'] = str(new_offset_x)
            self.cfg['viewport']['sv_offset_y_tile'] = str(new_offset_y)
            # Todo:
            # Check if out of bounds.
            # Offsets must be adjusted to keep slice view centred:
            self.cfg['viewport']['sv_scale_tile'] = str(self.sv_scale_tile)
            self.horizontalSlider_SV.setValue(
                log(self.sv_scale_tile / 5.0, 1.04))
        # Redraw viewport:
        self.sv_draw()

    def sv_toggle_show_native_resolution(self):
        if self.checkBox_setNativeRes.isChecked():
            self.cfg['viewport']['show_native_resolution'] = 'True'
            self.show_native_res = True
            # Lock zoom:
            self.horizontalSlider_SV.setEnabled(False)
            self.sv_set_native_resolution()
        else:
            self.cfg['viewport']['show_native_resolution'] = 'False'
            self.horizontalSlider_SV.setEnabled(True)

    def sv_toggle_show_saturated_pixels(self):
        self.show_saturated_pixels = self.checkBox_showSaturated.isChecked()
        self.cfg['viewport']['show_saturated_pixels'] = str(
            self.show_saturated_pixels)
        self.sv_draw()

    def sv_draw(self):
        # Empty black canvas for slice viewer
        self.sv_canvas.fill(Qt.black)
        self.sv_qp.begin(self.sv_canvas)
        if self.sv_current_ov >= 0:
            viewport_pixel_size = 1000 / self.sv_scale_ov
            ov_pixel_size = self.ovm.get_ov_pixel_size(self.sv_current_ov)
            resize_ratio = ov_pixel_size / viewport_pixel_size
        else:
            viewport_pixel_size = 1000 / self.sv_scale_tile
            tile_pixel_size = self.gm.get_pixel_size(self.sv_current_grid)
            resize_ratio = tile_pixel_size / viewport_pixel_size

        if len(self.slice_view_images) > 0:
            offset_x = 0
            offset_y = 0
            if self.sv_current_ov >= 0:
                offset_x = int(self.cfg['viewport']['sv_offset_x_ov'])
                offset_y = int(self.cfg['viewport']['sv_offset_y_ov'])
            else:
                offset_x = int(self.cfg['viewport']['sv_offset_x_tile'])
                offset_y = int(self.cfg['viewport']['sv_offset_y_tile'])

            current_image = self.slice_view_images[-self.slice_view_index]

            w_px = current_image.size().width()
            h_px = current_image.size().height()

            visible, crop_area, vx, vy = self.mv_calculate_visible_area(
                offset_x, offset_y, w_px, h_px, resize_ratio)
            display_img = current_image.copy(crop_area)

            # Resize according to scale factor:
            current_width = display_img.size().width()
            display_img = display_img.scaledToWidth(
                current_width * resize_ratio)

            # Show saturated pixels?
            if self.cfg['viewport']['show_saturated_pixels'] == 'True':
                width = display_img.size().width()
                height = display_img.size().height()
                img = display_img.toImage()
                # Black:
                black_pixels = [QColor(0, 0, 0).rgb(),
                                QColor(1, 1, 1).rgb()]
                white_pixels = [QColor(255, 255, 255).rgb(),
                                QColor(254, 254, 254).rgb()]
                blue_pixel = QColor(0, 0, 255).rgb()
                red_pixel = QColor(255, 0, 0).rgb()
                for x in range(0, width):
                    for y in range(0, height):
                        pixel_value = img.pixel(x, y)
                        if pixel_value in black_pixels:
                            img.setPixel(x, y, blue_pixel)
                        if pixel_value in white_pixels:
                            img.setPixel(x, y, red_pixel)
                display_img = QPixmap.fromImage(img)

            self.sv_qp.drawPixmap(vx, vy, display_img)
            # Measuring tool:
            if self.sv_measure_active:
                self.sv_qp.setPen(QPen(QColor(255, 165, 0), 2, Qt.SolidLine))
                self.sv_qp.setBrush(QColor(0, 0, 0, 0))
                if not (self.measure_p1 == (None, None)):
                    p1_x = (self.measure_p1[0] * 1000 / viewport_pixel_size
                            + offset_x)
                    p1_y = (self.measure_p1[1] * 1000 / viewport_pixel_size
                            + offset_y)
                    self.sv_qp.drawEllipse(QPoint(p1_x, p1_y), 4, 4)
                    self.sv_qp.drawLine(p1_x, p1_y-10, p1_x, p1_y+10)
                    self.sv_qp.drawLine(p1_x-10, p1_y, p1_x+10, p1_y)
                if not (self.measure_p2 == (None, None)):
                    p2_x = (self.measure_p2[0] * 1000 / viewport_pixel_size
                            + offset_x)
                    p2_y = (self.measure_p2[1] * 1000 / viewport_pixel_size
                            + offset_y)
                    self.sv_qp.drawEllipse(QPoint(p2_x, p2_y), 4, 4)
                    self.sv_qp.drawLine(p2_x, p2_y-10, p2_x, p2_y+10)
                    self.sv_qp.drawLine(p2_x-10, p2_y, p2_x+10, p2_y)

                if self.measure_complete:
                    # Draw line between p1 and p2:
                    self.sv_qp.drawLine(p1_x, p1_y, p2_x, p2_y)
                    d = sqrt((self.measure_p1[0] - self.measure_p2[0])**2
                              + (self.measure_p1[1] - self.measure_p2[1])**2)
                    self.sv_qp.setPen(QPen(QColor(0, 0, 0), 1, Qt.SolidLine))
                    self.sv_qp.setBrush(QColor(0, 0, 0, 255))
                    self.sv_qp.drawRect(920, 780, 80, 20)
                    self.sv_qp.setPen(QPen(QColor(255, 165, 0), 1,
                                      Qt.SolidLine))
                    if d < 1:
                        self.sv_qp.drawText(925, 795,
                                         str((int(d * 1000))) + ' nm')
                    else:
                        self.sv_qp.drawText(925, 795,
                                         '{0:.2f}'.format(d) + ' µm')

        # Help panel:
        if self.help_panel_visible:
            self.sv_qp.drawPixmap(800, 475, self.sv_help_panel_img)

        self.sv_qp.end()
        self.slice_viewer.setPixmap(self.sv_canvas)
        # Update scaling label:
        if self.sv_current_ov >= 0:
            self.label_FOVSize_sliceViewer.setText(
                '{0:.2f} µm × '.format(self.VIEWER_WIDTH / self.sv_scale_ov)
                + '{0:.2f} µm'.format(self.VIEWER_HEIGHT / self.sv_scale_ov))
        else:
            self.label_FOVSize_sliceViewer.setText(
                '{0:.2f} µm × '.format(self.VIEWER_WIDTH / self.sv_scale_tile)
                + '{0:.2f} µm'.format(self.VIEWER_HEIGHT / self.sv_scale_tile))

    def sv_shift_fov(self, shift_vector):
        (dx, dy) = shift_vector
        if self.sv_current_ov >= 0:
            current_offset_x_ov = int(self.cfg['viewport']['sv_offset_x_ov'])
            current_offset_y_ov = int(self.cfg['viewport']['sv_offset_y_ov'])
            new_offset_x_ov = current_offset_x_ov - dx
            new_offset_y_ov = current_offset_y_ov - dy
            width, height = self.ovm.get_ov_size_px_py(self.sv_current_ov)
            viewport_pixel_size = 1000 / self.sv_scale_ov
            ov_pixel_size = self.ovm.get_ov_pixel_size(self.sv_current_ov)
            resize_ratio = ov_pixel_size / viewport_pixel_size
            if self.sv_img_within_boundaries(new_offset_x_ov, new_offset_y_ov,
                                             width, height, resize_ratio):
                self.cfg['viewport']['sv_offset_x_ov'] = str(new_offset_x_ov)
                self.cfg['viewport']['sv_offset_y_ov'] = str(new_offset_y_ov)
        else:
            current_offset_x = int(self.cfg['viewport']['sv_offset_x_tile'])
            current_offset_y = int(self.cfg['viewport']['sv_offset_y_tile'])
            new_offset_x = current_offset_x - dx
            new_offset_y = current_offset_y - dy
            width, height = self.gm.get_tile_size_px_py(self.sv_current_grid)
            viewport_pixel_size = 1000 / self.sv_scale_tile
            tile_pixel_size = self.gm.get_pixel_size(self.sv_current_grid)
            resize_ratio = tile_pixel_size / viewport_pixel_size
            if self.sv_img_within_boundaries(new_offset_x, new_offset_y,
                                             width, height, resize_ratio):
                self.cfg['viewport']['sv_offset_x_tile'] = str(new_offset_x)
                self.cfg['viewport']['sv_offset_y_tile'] = str(new_offset_y)

    def sv_toggle_measure(self):
        self.sv_measure_active = not self.sv_measure_active
        if self.sv_measure_active:
            self.mv_measure_active = False
        self.measure_p1 = (None, None)
        self.measure_p2 = (None, None)
        self.measure_complete = False
        self.update_measure_buttons()
        self.sv_draw()

    def sv_start_measure(self, dx, dy):
        if self.sv_current_ov >= 0:
            dx -= int(self.cfg['viewport']['sv_offset_x_ov'])
            dy -= int(self.cfg['viewport']['sv_offset_y_ov'])
            scale = float(self.cfg['viewport']['sv_scale_ov'])
        if self.sv_current_tile >= 0:
            dx -= int(self.cfg['viewport']['sv_offset_x_tile'])
            dy -= int(self.cfg['viewport']['sv_offset_y_tile'])
            scale = float(self.cfg['viewport']['sv_scale_tile'])
        if self.measure_p1 == (None, None) or self.measure_complete:
            self.measure_p1 = (dx / scale, dy / scale)
            self.measure_complete = False
            self.measure_p2 = None, None
            self.sv_draw()
        elif self.measure_p2 == (None, None):
            self.measure_p2 = (dx / scale, dy / scale)
            self.measure_complete = True
            self.sv_draw()

    def sv_reset_view(self):
        """Zoom out completely and centre current image."""
        if self.sv_current_ov >= 0:
            self.sv_scale_ov = self.VIEWER_OV_ZOOM_F1
            self.cfg['viewport']['sv_scale_ov'] = str(self.sv_scale_ov)
            self.horizontalSlider_SV.blockSignals(True)
            self.horizontalSlider_SV.setValue(0)
            self.horizontalSlider_SV.blockSignals(False)
            width, height = self.ovm.get_ov_size_px_py(self.sv_current_ov)
            viewport_pixel_size = 1000 / self.sv_scale_ov
            ov_pixel_size = self.ovm.get_ov_pixel_size(self.sv_current_ov)
            resize_ratio = ov_pixel_size / viewport_pixel_size
            self.cfg['viewport']['sv_offset_x_ov'] = str(
                int(500 - (width/2) * resize_ratio))
            self.cfg['viewport']['sv_offset_y_ov'] = str(
                int(400 - (height/2) * resize_ratio))
        elif self.sv_current_tile >= 0:
            self.sv_scale_tile = self.VIEWER_TILE_ZOOM_F1
            self.cfg['viewport']['sv_scale_tile'] = str(self.sv_scale_tile)
            self.horizontalSlider_SV.blockSignals(True)
            self.horizontalSlider_SV.setValue(0)
            self.horizontalSlider_SV.blockSignals(False)
            width, height = self.gm.get_tile_size_px_py(self.sv_current_grid)
            viewport_pixel_size = 1000 / self.sv_scale_tile
            tile_pixel_size = self.gm.get_pixel_size(self.sv_current_grid)
            resize_ratio = tile_pixel_size / viewport_pixel_size
            self.cfg['viewport']['sv_offset_x_tile'] = str(
                int(500 - (width/2) * resize_ratio))
            self.cfg['viewport']['sv_offset_y_tile'] = str(
                int(400 - (height/2) * resize_ratio))
        # Disable native resolution:
        self.cfg['viewport']['show_native_resolution'] = 'False'
        self.horizontalSlider_SV.setEnabled(True)
        self.checkBox_setNativeRes.setChecked(False)
        self.sv_draw()

    def sv_show_context_menu(self, p):
        px, py = p.x() - self.WINDOW_MARGIN_X, p.y() - self.WINDOW_MARGIN_Y
        if px in range(self.VIEWER_WIDTH) and py in range(self.VIEWER_HEIGHT):
            menu = QMenu()
            action1 = menu.addAction('Reset view for current image')
            action1.triggered.connect(self.sv_reset_view)
            menu.exec_(self.mapToGlobal(p))

# ===== Below: monitoring tab functions =======================================

    def m_initialize(self):
        self.m_current_grid = int(self.cfg['viewport']['m_current_grid'])
        self.m_current_tile = int(self.cfg['viewport']['m_current_tile'])
        self.m_current_ov = int(self.cfg['viewport']['m_current_ov'])
        self.m_from_stack = True

        self.histogram_canvas_template = QPixmap(400, 170)
        self.reslice_canvas_template = QPixmap(400, 560)
        self.plots_canvas_template = QPixmap(550, 560)
        self.m_tab_populated = False
        self.m_qp = QPainter()
        if self.cfg['sys']['simulation_mode'] == 'True':
            self.radioButton_fromSEM.setEnabled(False)

        self.radioButton_fromStack.toggled.connect(self.m_source_update)
        self.pushButton_reloadM.clicked.connect(self.m_show_statistics)
        self.comboBox_gridSelectorM.currentIndexChanged.connect(
            self.m_change_grid_selection)
        self.m_update_grid_selector(self.m_current_grid)
        self.comboBox_tileSelectorM.currentIndexChanged.connect(
            self.m_change_tile_selection)
        self.m_update_tile_selector(self.m_current_tile)
        self.comboBox_OVSelectorM.currentIndexChanged.connect(
            self.m_change_ov_selection)
        self.m_update_ov_selector(self.m_current_ov)

        # Empty histogram
        self.histogram_canvas_template.fill(QColor(255, 255, 255))
        self.m_qp.begin(self.histogram_canvas_template)
        self.m_qp.setPen(QColor(0, 0, 0))
        self.m_qp.drawRect(10, 9, 257, 151)

        self.m_qp.drawText(280, 30, 'Data source:')
        self.m_qp.drawText(280, 90, 'Mean: ')
        self.m_qp.drawText(280, 110, 'SD: ')
        self.m_qp.drawText(280, 130, 'Peak at: ')
        self.m_qp.drawText(280, 150, 'Peak count: ')
        self.m_qp.end()
        self.histogram_view.setPixmap(self.histogram_canvas_template)

        # Empty reslice canvas:
        self.reslice_canvas_template.fill(QColor(0, 0, 0))
        self.m_qp.begin(self.reslice_canvas_template)
        pen = QPen(QColor(255, 255, 255))
        self.m_qp.setPen(pen)
        position_rect = QRect(50, 260, 300, 40)
        self.m_qp.drawRect(position_rect)
        self.m_qp.drawText(position_rect,
                         Qt.AlignVCenter | Qt.AlignHCenter,
                         'Select image source from controls below.')
        pen.setWidth(2)
        self.m_qp.setPen(pen)
        # Two arrows to show x and z direction
        self.m_qp.drawLine(12, 513, 12, 543)
        self.m_qp.drawLine(12, 543,  9, 540)
        self.m_qp.drawLine(12, 543, 15, 540)
        self.m_qp.drawLine(12, 513, 42, 513)
        self.m_qp.drawLine(42, 513, 39, 510)
        self.m_qp.drawLine(42, 513, 39, 516)
        self.m_qp.drawText(10, 554, 'z')
        self.m_qp.drawText(48, 516, 'x')
        self.m_qp.end()
        self.reslice_view.setPixmap(self.reslice_canvas_template)
        # Plots:
        self.m_selected_plot_slice = None
        # Empty plots canvas:
        self.plots_canvas_template.fill(QColor(255, 255, 255))
        self.m_qp.begin(self.plots_canvas_template)
        # Four plot areas, draw axes:
        pen = QPen(QColor(0, 0, 0))
        pen.setWidth(2)
        self.m_qp.setPen(pen)
        self.m_qp.drawLine(0, 0, 0, 120)
        self.m_qp.drawLine(0, 146, 0, 266)
        self.m_qp.drawLine(0, 292, 0, 412)
        self.m_qp.drawLine(0, 438, 0, 558)
        # Labels:
        self.m_qp.setPen(QColor(25, 25, 112))
        self.m_qp.drawText(500, 15, 'Mean')
        self.m_qp.drawText(500, 161, 'ΔMean')
        self.m_qp.setPen(QColor(139, 0, 0))
        self.m_qp.drawText(500, 307, 'SD')
        self.m_qp.drawText(500, 453, 'ΔSD')
        # Midlines, dashed:
        pen.setWidth(1)
        pen.setStyle(Qt.DashLine)
        self.m_qp.setPen(pen)
        self.m_qp.drawLine(0, 60, 520, 60)
        self.m_qp.drawLine(0, 206, 520, 206)
        self.m_qp.drawLine(0, 352, 520, 352)
        self.m_qp.drawLine(0, 498, 520, 498)
        self.m_qp.setPen(QColor(25, 25, 112))
        self.m_qp.drawText(523, 210, '0.00')
        self.m_qp.setPen(QColor(139, 0, 0))
        self.m_qp.drawText(523, 502, '0.00')
        self.m_qp.end()
        self.plots_view.setPixmap(self.plots_canvas_template)

    def m_source_update(self):
        self.m_from_stack = self.radioButton_fromStack.isChecked()
        self.m_show_statistics()

    def m_update_grid_selector(self, current_grid=0):
        if current_grid >= self.number_grids:
            current_grid = 0
        self.comboBox_gridSelectorM.blockSignals(True)
        self.comboBox_gridSelectorM.clear()
        self.comboBox_gridSelectorM.addItems(self.gm.get_grid_str_list())
        self.comboBox_gridSelectorM.setCurrentIndex(current_grid)
        self.comboBox_gridSelectorM.blockSignals(False)

    def m_update_tile_selector(self, current_tile=-1):
        self.m_current_tile = current_tile
        self.cfg['viewport']['m_current_tile'] = str(current_tile)
        self.comboBox_tileSelectorM.blockSignals(True)
        self.comboBox_tileSelectorM.clear()
        self.comboBox_tileSelectorM.addItems(
            ['Select tile']
            + self.gm.get_active_tile_str_list(self.m_current_grid))
        self.comboBox_tileSelectorM.setCurrentIndex(current_tile + 1)
        self.comboBox_tileSelectorM.blockSignals(False)

    def m_update_ov_selector(self, current_ov=-1):
        if current_ov > self.number_ov:
            current_ov = 0
        self.comboBox_OVSelectorM.blockSignals(True)
        self.comboBox_OVSelectorM.clear()
        self.comboBox_OVSelectorM.addItems(
            ['Select OV'] + self.ovm.get_ov_str_list())
        self.comboBox_OVSelectorM.setCurrentIndex(current_ov + 1)
        self.comboBox_OVSelectorM.blockSignals(False)

    def m_change_grid_selection(self):
        self.m_current_grid = self.comboBox_gridSelectorM.currentIndex()
        self.cfg['viewport']['m_current_grid'] = str(self.m_current_grid)
        self.m_update_tile_selector()

    def m_change_tile_selection(self):
        self.m_current_tile = self.comboBox_tileSelectorM.currentIndex() - 1
        self.cfg['viewport']['m_current_tile'] = str(self.m_current_tile)
        if self.m_current_tile >= 0:
            self.m_current_ov = -1
        elif self.m_current_tile == -1: # no tile selected
            # Select OV 0 by default:
            self.m_current_ov = 0
        self.cfg['viewport']['m_current_ov'] = str(self.m_current_ov)
        self.comboBox_OVSelectorM.blockSignals(True)
        self.comboBox_OVSelectorM.setCurrentIndex(self.m_current_ov + 1)
        self.comboBox_OVSelectorM.blockSignals(False)
        self.m_show_statistics()

    def m_change_ov_selection(self):
        self.m_current_ov = self.comboBox_OVSelectorM.currentIndex() - 1
        self.cfg['viewport']['m_current_ov'] = str(self.m_current_ov)
        if self.m_current_ov >= 0:
            self.m_current_tile = -1
            self.cfg['viewport']['m_current_tile'] = '-1'
            self.comboBox_tileSelectorM.blockSignals(True)
            self.comboBox_tileSelectorM.setCurrentIndex(
                self.m_current_tile + 1)
            self.comboBox_tileSelectorM.blockSignals(False)
            self.m_show_statistics()

    def m_show_statistics(self):
        self.m_selected_plot_slice = None
        self.m_selected_slice_number = None
        if self.m_from_stack:
            self.m_tab_populated = True
            self.m_draw_reslice()
            self.m_draw_plots()
        self.m_draw_histogram()

    def m_reset_view(self):
        canvas = self.reslice_canvas_template.copy()
        self.m_qp.begin(canvas)
        self.m_qp.setBrush(QColor(0, 0, 0))
        self.m_qp.setPen(QColor(255, 255, 255))
        position_rect = QRect(50, 260, 300, 40)
        self.m_qp.drawRect(position_rect)
        self.m_qp.drawText(position_rect,
                         Qt.AlignVCenter | Qt.AlignHCenter,
                         'No reslice image available.')
        self.m_qp.end()
        self.reslice_view.setPixmap(canvas)
        self.plots_view.setPixmap(self.plots_canvas_template)
        self.histogram_view.setPixmap(self.histogram_canvas_template)

    def m_load_selected(self):
        self.m_from_stack = True
        self.radioButton_fromStack.setChecked(True)
        active_tiles = self.gm.get_active_tiles(self.selected_grid)
        if self.selected_tile in active_tiles:
            self.selected_tile = active_tiles.index(self.selected_tile)
        else:
            self.selected_tile = None
        if ((self.selected_grid is not None)
            and (self.selected_tile is not None)):
            self.m_current_grid = self.selected_grid
            self.m_current_tile = self.selected_tile
            self.comboBox_gridSelectorM.blockSignals(True)
            self.comboBox_gridSelectorM.setCurrentIndex(self.selected_grid)
            self.comboBox_gridSelectorM.blockSignals(False)
            self.m_update_tile_selector(self.selected_tile)
            self.m_current_ov = -1
            self.comboBox_OVSelectorM.blockSignals(True)
            self.comboBox_OVSelectorM.setCurrentIndex(0)
            self.comboBox_OVSelectorM.blockSignals(False)

        elif self.selected_ov is not None:
            self.m_current_ov = self.selected_ov
            self.comboBox_OVSelectorM.blockSignals(True)
            self.comboBox_OVSelectorM.setCurrentIndex(self.sv_current_ov + 1)
            self.comboBox_OVSelectorM.blockSignals(False)
            self.m_current_tile = -1
            self.comboBox_tileSelectorM.blockSignals(True)
            self.comboBox_tileSelectorM.setCurrentIndex(0)
            self.comboBox_tileSelectorM.blockSignals(False)
        else:
            self.m_reset_view()

        # Switch to Monitoring tab:
        self.tabWidget.setCurrentIndex(2)
        QApplication.processEvents()
        self.m_show_statistics()

    def m_draw_reslice(self):
        filename = None
        if self.m_current_ov >= 0:
            # get current data:
            filename = (self.cfg['acq']['base_dir']
                        + '\\workspace\\reslices\\r_OV'
                        + str(self.m_current_ov).zfill(utils.OV_DIGITS)
                        + '.png')
        elif self.m_current_tile >= 0:
            active_tiles = self.gm.get_active_tiles(self.m_current_grid)
            if self.m_current_tile < len(active_tiles):
                tile_number = active_tiles[self.m_current_tile]
                tile_key = ('g' + str(self.m_current_grid).zfill(utils.GRID_DIGITS)
                            + '_t' + str(tile_number).zfill(utils.TILE_DIGITS))
                filename = (self.cfg['acq']['base_dir']
                            + '\\workspace\\reslices\\r_' + tile_key + '.png')
            else:
                filename = None
        canvas = self.reslice_canvas_template.copy()
        if filename is not None and os.path.isfile(filename):
            current_reslice = QPixmap(filename)
            self.m_qp.begin(canvas)
            self.m_qp.setPen(QColor(0, 0, 0))
            self.m_qp.setBrush(QColor(0, 0, 0))
            self.m_qp.drawRect(QRect(30, 260, 340, 40))
            h = current_reslice.height()
            if h > 500:
                # Crop it to last 500:
                rect = QRect(0, h-500, 400, 500)
                current_reslice = current_reslice.copy(rect);
                h = 500
            self.m_qp.drawPixmap(0, 0, current_reslice)
            # Draw red line on currently selected slice:
            if self.m_selected_slice_number is not None:
                most_recent_slice = int(self.cfg['acq']['slice_counter'])
                self.m_qp.setPen(QColor(255, 0, 0))
                slice_y = most_recent_slice - self.m_selected_slice_number
                self.m_qp.drawLine(0, h - slice_y,
                                   400, h - slice_y)

            self.m_qp.setPen(QColor(255, 255, 255))
            if self.m_current_ov >= 0:
                self.m_qp.drawText(260, 523, 'OV ' + str(self.m_current_ov))
            else:
                self.m_qp.drawText(260, 523,
                    'Tile ' + str(self.m_current_grid)
                    + '.' + str(tile_number))
            self.m_qp.drawText(260, 543, 'Showing past ' + str(h) + ' slices')
            self.m_qp.end()
            self.reslice_view.setPixmap(canvas)
        else:
            # Clear reslice canvas:
            self.m_qp.begin(canvas)
            self.m_qp.setBrush(QColor(0, 0, 0))
            self.m_qp.setPen(QColor(255, 255, 255))
            position_rect = QRect(50, 260, 300, 40)
            self.m_qp.drawRect(position_rect)
            self.m_qp.drawText(position_rect,
                               Qt.AlignVCenter | Qt.AlignHCenter,
                               'No reslice image available.')
            self.m_qp.end()
            self.reslice_view.setPixmap(canvas)
            self.m_tab_populated = False

    def m_draw_plots(self):
        x_delta = 3
        # y coordinates for x-axes:
        mean_y_offset = 60
        mean_diff_y_offset = 206
        stddev_y_offset = 352
        stddev_diff_y_offset = 498
        slice_number_list = []
        mean_list = []
        stddev_list = []
        filename = None
        if self.m_current_ov >= 0:
            # get current data:
            filename = (self.cfg['acq']['base_dir']
                        + '\\meta\\stats\\OV'
                        + str(self.m_current_ov).zfill(utils.OV_DIGITS)
                        + '.dat')
        elif self.m_current_tile >= 0:
            active_tiles = self.gm.get_active_tiles(self.m_current_grid)
            if self.m_current_tile < len(active_tiles):
                tile_number = active_tiles[self.m_current_tile]
                tile_key = ('g' + str(self.m_current_grid).zfill(utils.GRID_DIGITS)
                            + '_t' + str(tile_number).zfill(utils.TILE_DIGITS))
                filename = (self.cfg['acq']['base_dir']
                            + '\\meta\\stats\\' + tile_key + '.dat')
            else:
                filename = None
        if filename is not None and os.path.isfile(filename):
            with open(filename, 'r') as file:
                for line in file:
                    values_str = line.split(';')
                    values = [x for x in values_str]
                    slice_number_list.append(int(values[0]))
                    mean_list.append(float(values[1]))
                    stddev_list.append(float(values[2]))
            # Shorten the lists to last 150 entries if larger than 150:
            N = len(mean_list)
            if N > 165:
                mean_list = mean_list[-165:]
                stddev_list = stddev_list[-165:]
                slice_number_list = slice_number_list[-165:]
                N = 165
            # Get average of the entries
            mean_avg = mean(mean_list)
            stddev_avg = mean(stddev_list)

            mean_diff_list = []
            stddev_diff_list = []

            for i in range(0, N-1):
                mean_diff_list.append(mean_list[i + 1] - mean_list[i])
                stddev_diff_list.append(stddev_list[i + 1] - stddev_list[i])

            max_mean_delta = 3
            for entry in mean_list:
                delta = abs(entry - mean_avg)
                if delta > max_mean_delta:
                    max_mean_delta = delta
            mean_scaling = 60 / max_mean_delta
            max_stddev_delta = 1
            for entry in stddev_list:
                delta = abs(entry - stddev_avg)
                if delta > max_stddev_delta:
                    max_stddev_delta = delta
            stddev_scaling = 60 / max_stddev_delta
            max_mean_diff = 3
            for entry in mean_diff_list:
                if abs(entry) > max_mean_diff:
                    max_mean_diff = abs(entry)
            mean_diff_scaling = 60 / max_mean_diff
            max_stddev_diff = 1
            for entry in stddev_diff_list:
                if abs(entry) > max_stddev_diff:
                    max_stddev_diff = abs(entry)
            stddev_diff_scaling = 60 / max_stddev_diff

            canvas = self.plots_canvas_template.copy()
            self.m_qp.begin(canvas)

            # Selected slice:
            if self.m_selected_plot_slice is not None:
                max_slices = len(slice_number_list)
                if self.m_selected_plot_slice >= max_slices:
                    self.m_selected_slice_number = slice_number_list[-1]
                    self.m_selected_plot_slice = max_slices - 1
                else:
                    self.m_selected_slice_number = slice_number_list[
                        self.m_selected_plot_slice]
                pen = QPen(QColor(105, 105, 105))
                pen.setWidth(1)
                pen.setStyle(Qt.DashLine)
                self.m_qp.setPen(pen)
                self.m_qp.drawLine(4 + self.m_selected_plot_slice * 3, 0,
                                   4 + self.m_selected_plot_slice * 3, 558)
                # Slice:
                self.m_qp.drawText(500, 550, 'Slice '
                    + str(self.m_selected_slice_number))
                # Data for selected slice:
                if self.m_selected_plot_slice < len(mean_list):
                    sel_mean = '{0:.2f}'.format(
                        mean_list[self.m_selected_plot_slice])
                else:
                    sel_mean = '-'
                if self.m_selected_plot_slice < len(mean_diff_list):
                    sel_mean_diff = '{0:.2f}'.format(
                        mean_diff_list[self.m_selected_plot_slice])
                else:
                    sel_mean_diff = '-'
                if self.m_selected_plot_slice < len(stddev_list):
                    sel_stddev = '{0:.2f}'.format(
                        stddev_list[self.m_selected_plot_slice])
                else:
                    sel_stddev = '-'
                if self.m_selected_plot_slice < len(stddev_diff_list):
                    sel_stddev_diff = '{0:.2f}'.format(
                        stddev_diff_list[self.m_selected_plot_slice])
                else:
                    sel_stddev_diff = '-'

                self.m_qp.drawText(500, 30, sel_mean)
                self.m_qp.drawText(500, 176, sel_mean_diff)
                self.m_qp.drawText(500, 322, sel_stddev)
                self.m_qp.drawText(500, 468, sel_stddev_diff)

            # Show axis means:
            self.m_qp.setPen(QColor(25, 25, 112))
            self.m_qp.drawText(523, 64, '{0:.2f}'.format(mean_avg))
            self.m_qp.setPen(QColor(139, 0, 0))
            self.m_qp.drawText(523, 356, '{0:.2f}'.format(stddev_avg))

            pen = QPen(QColor(25, 25, 112))
            pen.setWidth(1)
            self.m_qp.setPen(pen)
            previous_entry = -1
            x_pos = 4
            for entry in mean_list:
                if previous_entry > -1:
                    d1 = (previous_entry - mean_avg) * mean_scaling
                    d1 = utils.fit_in_range(d1, -60, 60)
                    d2 = (entry - mean_avg) * mean_scaling
                    d2 = utils.fit_in_range(d2, -60, 60)
                    self.m_qp.drawLine(x_pos, mean_y_offset - d1,
                                       x_pos + x_delta, mean_y_offset - d2)
                    x_pos += x_delta
                previous_entry = entry

            pen = QPen(QColor(119, 0, 0))
            pen.setWidth(1)
            self.m_qp.setPen(pen)
            previous_entry = -1
            x_pos = 4
            for entry in stddev_list:
                if previous_entry > -1:
                    d1 = (previous_entry - stddev_avg) * stddev_scaling
                    d1 = utils.fit_in_range(d1, -60, 60)
                    d2 = (entry - stddev_avg) * stddev_scaling
                    d2 = utils.fit_in_range(d2, -60, 60)
                    self.m_qp.drawLine(x_pos, stddev_y_offset - d1,
                                       x_pos + x_delta, stddev_y_offset - d2)
                    x_pos += x_delta
                previous_entry = entry

            pen = QPen(QColor(25, 25, 112))
            pen.setWidth(1)
            self.m_qp.setPen(pen)
            x_pos = 4
            for i in range(1, N-1):
                d1 = mean_diff_list[i-1] * mean_diff_scaling
                d1 = utils.fit_in_range(d1, -60, 60)
                d2 = mean_diff_list[i] * mean_diff_scaling
                d2 = utils.fit_in_range(d2, -60, 60)
                self.m_qp.drawLine(x_pos, mean_diff_y_offset - d1,
                                   x_pos + x_delta, mean_diff_y_offset - d2)
                x_pos += x_delta

            pen = QPen(QColor(119, 0, 0))
            pen.setWidth(1)
            self.m_qp.setPen(pen)
            x_pos = 4
            for i in range(1, N-1):
                d1 = stddev_diff_list[i-1] * stddev_diff_scaling
                d1 = utils.fit_in_range(d1, -60, 60)
                d2 = stddev_diff_list[i] * stddev_diff_scaling
                d2 = utils.fit_in_range(d2, -60, 60)
                self.m_qp.drawLine(x_pos, stddev_diff_y_offset - d1,
                                   x_pos + x_delta, stddev_diff_y_offset - d2)
                x_pos += x_delta

            self.m_qp.end()
            self.plots_view.setPixmap(canvas)
        else:
            self.plots_view.setPixmap(self.plots_canvas_template)
            self.m_tab_populated = False

    def m_draw_histogram(self):
        base_dir = self.cfg['acq']['base_dir']
        selected_file = ''
        slice_number = None
        if self.m_from_stack:
            success = False
            path = ''
            if self.m_current_ov >= 0:
                path = (base_dir + '\\overviews\\ov'
                        + str(self.m_current_ov).zfill(utils.OV_DIGITS))

            elif self.m_current_tile >= 0:
                active_tiles = self.gm.get_active_tiles(self.m_current_grid)
                if self.m_current_tile < len(active_tiles):
                    tile_number = active_tiles[self.m_current_tile]
                    path = (base_dir + '\\tiles\\g'
                            + str(self.m_current_grid).zfill(utils.GRID_DIGITS)
                            + '\\t' + str(tile_number).zfill(utils.TILE_DIGITS))
                else:
                    path = None

            if path is not None and os.path.exists(path):
                filenames = next(os.walk(path))[2]
                if len(filenames) > 165:
                    filenames = filenames[-165:]
                if filenames:
                    if self.m_selected_slice_number is None:
                        selected_file = path + '\\' + filenames[-1]
                    else:
                        slice_number_str = (
                            's' + str(self.m_selected_slice_number).zfill(
                                utils.SLICE_DIGITS))
                        for filename in filenames:
                            if slice_number_str in filename:
                                selected_file = path + '\\' + filename
                                break

        else:
            # Use current image in SmartSEM
            selected_file = base_dir + '\\workspace\\current_frame.tif'
            self.sem.save_frame(selected_file)
            self.m_reset_view()
            self.m_tab_populated = False

        if os.path.isfile(selected_file):
            img = np.array(Image.open(selected_file))
            success = True

        canvas = self.histogram_canvas_template.copy()
        if success:
            # calculate mean and SD:
            mean = np.mean(img)
            stddev = np.std(img)
            #Full histogram:
            hist, bin_edges = np.histogram(img, 256, [0, 256])

            hist_max = hist.max()
            peak = -1
            self.m_qp.begin(canvas)
            self.m_qp.setPen(QColor(25, 25, 112))

            for x in range(0, 256):
                gv_normalized = hist[x]/hist_max
                if gv_normalized == 1:
                    peak = x
                self.m_qp.drawLine(x + 11, 160,
                                   x + 11, 160 - gv_normalized * 147)
            if self.m_from_stack:
                try:
                    idx = selected_file.rfind('s')
                    slice_number = int(selected_file[idx+1:idx+6])
                except:
                    slice_number = -1
                if self.m_current_ov >= 0:
                    self.m_qp.drawText(
                        280, 50,
                        'OV ' + str(self.m_current_ov)
                        + ', slice ' + str(slice_number))
                elif self.m_current_grid >= 0:
                    self.m_qp.drawText(
                        280, 50,
                        'Tile ' + str(self.m_current_grid)
                        + '.' + str(tile_number)
                        + ', slice ' + str(slice_number))

            else:
                self.m_qp.drawText(280, 50, 'Current SmartSEM image')
            self.m_qp.drawText(345, 90, '{0:.2f}'.format(mean))
            self.m_qp.drawText(345, 110, '{0:.2f}'.format(stddev))
            self.m_qp.drawText(345, 130, str(peak))
            self.m_qp.drawText(345, 150, str(hist_max))

            self.m_qp.end()
            self.histogram_view.setPixmap(canvas)
        else:
            self.m_qp.begin(canvas)
            self.m_qp.setPen(QColor(25, 25, 112))
            self.m_qp.drawText(50, 90, 'No image found for selected source   ')
            self.m_qp.end()
            self.histogram_view.setPixmap(canvas)<|MERGE_RESOLUTION|>--- conflicted
+++ resolved
@@ -897,13 +897,14 @@
             action_stub = menu.addAction('Set stub OV centre')
             action_stub.triggered.connect(self.mv_set_stub_ov_centre)
             menu.addSeparator()
-<<<<<<< HEAD
-            action10 = menu.addAction('Import and place image')
-            action10.triggered.connect(self.mv_import_image)
-            action11 = menu.addAction('Adjust imported image')
-            action11.triggered.connect(self.mv_adjust_imported_image)
-            action12 = menu.addAction('Delete imported image')
-            action12.triggered.connect(self.mv_delete_imported_image)
+            action_import = menu.addAction('Import and place image')
+            action_import.triggered.connect(self.mv_import_image)
+            action_adjustImported = menu.addAction('Adjust imported image')
+            action_adjustImported.triggered.connect(
+                self.mv_adjust_imported_image)
+            action_deleteImported = menu.addAction('Delete imported image')
+            action_deleteImported.triggered.connect(
+                self.mv_delete_imported_image)
             
             #----- MagC items -----
             if (self.cfg['sys']['magc_mode'] == 'True'
@@ -914,16 +915,6 @@
                 action14 = menu.addAction('MagC|Propagate grid properties to selected sections')
                 action14.triggered.connect(self.mv_propagate_grid_selected_sections)
             #----- End of MagC items -----
-=======
-            action_import = menu.addAction('Import and place image')
-            action_import.triggered.connect(self.mv_import_image)
-            action_adjustImported = menu.addAction('Adjust imported image')
-            action_adjustImported.triggered.connect(
-                self.mv_adjust_imported_image)
-            action_deleteImported = menu.addAction('Delete imported image')
-            action_deleteImported.triggered.connect(
-                self.mv_delete_imported_image)
->>>>>>> ad0c8dd7
 
             if (self.selected_tile is None) and (self.selected_ov is None):
                 action_sliceViewer.setEnabled(False)
