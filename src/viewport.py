--- conflicted
+++ resolved
@@ -1112,7 +1112,11 @@
             .magc_delete_autofocus_points())
         self.vp_draw()
 
-<<<<<<< HEAD
+    def vp_remove_all_autofocus_point(self):
+        (self.gm[self.gm.magc_selected_sections[0]]
+            .magc_delete_autofocus_points())
+        self.vp_draw()
+
     def vp_add_polyroi_point(self):
         (self.gm[self.gm.magc_selected_sections[0]]
             .magc_add_polyroi_point(
@@ -1129,8 +1133,6 @@
             .magc_delete_polyroi())
         self.vp_draw()
 
-=======
->>>>>>> cb6c6cdc
     def _vp_load_selected_in_ft(self):
         self.main_controls_trigger.transmit('LOAD IN FOCUS TOOL')
 
