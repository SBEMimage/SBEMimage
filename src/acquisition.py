--- conflicted
+++ resolved
@@ -2564,7 +2564,6 @@
                                  + str(grid_index) + '.' + str(tile_index))
             autofocus_msg = 'SEM', self.autofocus.run_zeiss_af(do_focus, do_stig)
         elif self.autofocus.method == 3:
-<<<<<<< HEAD
             msg = f'Running MAPFoSt AF procedure for tile {grid_index}.{tile_index} with initial WD/STIG_X/Y: ' \
                   f'{tile_wd*1000:.4f}, {tile_stig_x:.4f}, {tile_stig_y:.4f}'
             utils.log_info('SEM', msg)
@@ -2578,22 +2577,7 @@
                       f'{grid_index}.{tile_index}'
                 utils.log_info('SEM', msg)
                 self.add_to_main_log(f'SEM: {msg}')
-            return_msg = self.autofocus.run_mapfost_af(**af_kwargs)
-=======
-            utils.log_info('SEM',
-                           'Running MAPFoSt AF procedure for tile '
-                           + str(grid_index) + '.' + str(tile_index))
-            self.add_to_main_log('SEM: Running MAPFoSt AF procedure for tile '
-                                 + str(grid_index) + '.' + str(tile_index))
-            autofocus_msg = 'CTRL', self.autofocus.run_mapfost_af()
-            if not self.autofocus.wd_stig_diff_below_max(wd, sx, sy):
-                utils.log_info('SEM',
-                               'Re-running MAPFoSt AF procedure for tile '
-                               + str(grid_index) + '.' + str(tile_index))
-                self.add_to_main_log('SEM: Re-running MAPFoSt AF procedure for tile '
-                                     + str(grid_index) + '.' + str(tile_index))
-                autofocus_msg = 'CTRL', self.autofocus.run_mapfost_af(defocus_arr=[10, 8, 8, 6, 4, 2])
->>>>>>> 66deddcb
+            autofocus_msg = self.autofocus.run_mapfost_af(**af_kwargs)
         else:
             self.error_state = Error.autofocus_smartsem  # TODO: check if that code makes sense here
             return
