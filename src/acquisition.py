--- conflicted
+++ resolved
@@ -1362,15 +1362,9 @@
         self.vp_screenshot_filename = os.path.join(
             self.base_dir, 'workspace', 'viewport',
             self.stack_name + '_viewport_' + 's'
-<<<<<<< HEAD
             + str(self.slice_counter).zfill(constants.SLICE_DIGITS) + constants.SCREENSHOT_FORMAT)
-        self.main_controls_trigger.transmit('GRAB VP SCREENSHOT'
-                                            + self.vp_screenshot_filename)
-=======
-            + str(self.slice_counter).zfill(utils.SLICE_DIGITS) + '.png')
-        self.main_controls_trigger.transmit('GRAB VP SCREENSHOT', 
+        self.main_controls_trigger.transmit('GRAB VP SCREENSHOT',
                                             self.vp_screenshot_filename)
->>>>>>> 5e6df3d3
         # Allow enough time to grab and save viewport screenshot
         time_out = 0
         while (not os.path.isfile(self.vp_screenshot_filename)
