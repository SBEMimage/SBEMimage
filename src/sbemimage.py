#!/usr/bin/env python3
# -*- coding: utf-8 -*-

# ==============================================================================
#   SBEMimage, ver. 2020.07
#   https://github.com/SBEMimage
#   Acquisition control software for serial block-face electron microscopy
#   (c) 2018-2020 Friedrich Miescher Institute for Biomedical Research, Basel,
#   and the SBEMimage developers.
#   This software is licensed under the terms of the MIT License.
#   See LICENSE.txt in the project root folder.
# ==============================================================================

"""sbemimage.py launches the application.

First, the start-up dialog is shown (ConfigDlg in
main_controls_dlg_windows.py), and the user is asked to select a configuration
file.
Then the QMainWindow MainControls (in main_controls.py) is launched.

Use 'python sbemimage.py' or call the batch file SBEMimage.bat to run SBEMimage.
"""

import os
import sys
import platform
import ctypes
from configparser import ConfigParser
from PyQt5.QtWidgets import QApplication
from PyQt5.QtCore import Qt
import colorama # needed to suppress TIFFReadDirectory warnings in the console

from main_controls_dlg_windows import ConfigDlg
from config_template import process_cfg
from main_controls import MainControls

# VERSION contains the current version/release date information for the
# master branch (for example, '2020.07 R2020-07-28'). For the current version
# in the dev (development) branch, it is set to 'dev'.
<<<<<<< HEAD
VERSION = '2020.05 beta R2020-05-14'
=======
VERSION = '2020.07 R2020-07-28'
>>>>>>> c46b6cce


def main():
    """Load configuration and run QApplication.

    Let user select configuration file. Preselect the configuration from the
    previous run (saved in status.dat), otherwise default.ini.
    Quit if default.ini can't be found, or if user/system configuration cannot
    be loaded.
    """
    # Check Windows version
    if not (platform.system() == 'Windows'
            and platform.release() in ['7', '10']):
        print('Error: This version of SBEMimage requires Windows 7 or 10. '
              'Program aborted.\n')
        os.system('cmd /k')  # keep console window open
        sys.exit()

    if platform.release() == '10':
        # High dpi scaling for Windows 10
        QApplication.setAttribute(Qt.AA_EnableHighDpiScaling, True)
        # TODO: This does not work well for 150% and other scale factors.
        # Qt elements and fonts in the GUI don't scale in the correct ratios.

    SBEMimage = QApplication(sys.argv)
    app_id = 'SBEMimage ' + VERSION
    ctypes.windll.shell32.SetCurrentProcessExplicitAppUserModelID(app_id)

    colorama.init()
    os.system('cls')
    if VERSION.lower() == 'dev':
        title_str = 'SBEMimage - Console - DEVELOPMENT VERSION'
        version_info = 'DEVELOPMENT VERSION'
    else:
        title_str = 'SBEMimage - Console'
        version_info = 'Version ' + VERSION
    os.system('title ' + title_str)

    line_of_stars = '*' * (len(version_info) + 10)
    print(f'{line_of_stars}\n'
          f'     SBEMimage\n'
          f'     {version_info}\n'
          f'{line_of_stars}\n')

    configuration_loaded = False
    default_configuration = False

    if (os.path.isfile('..\\cfg\\default.ini')
            and os.path.isfile('..\\cfg\\system.cfg')):
        # Ask user to select .ini file
        startup_dialog = ConfigDlg(VERSION)
        startup_dialog.exec_()
        dlg_response = startup_dialog.get_ini_file()
        if dlg_response == 'abort':
            configuration_loaded = False
            print('Program aborted by user.\n')
            sys.exit()
        else:
            try:
                config_file = dlg_response
                if config_file == 'default.ini':
                    default_configuration = True
                print(f'Loading configuration file {config_file} ...', end='')
                config = ConfigParser()
                config_file_path = os.path.join('..', 'cfg', config_file)
                with open(config_file_path, 'r') as file:
                    config.read_file(file)
                print(' Done.\n')

                # Load corresponding system configuration file
                sysconfig_file = config['sys']['sys_config_file']
                if default_configuration and sysconfig_file != 'system.cfg':
                    sysconfig_file = 'system.cfg'
                    config['sys']['sys_config_file'] = 'system.cfg'
                print(f'Loading system settings file {sysconfig_file} ...',
                      end='')
                sysconfig = ConfigParser()
                sysconfig_file_path = os.path.join('..', 'cfg', sysconfig_file)
                with open(sysconfig_file_path, 'r') as file:
                    sysconfig.read_file(file)
                configuration_loaded = True
                print(' Done.\n')
            except Exception as e:
                configuration_loaded = False
                print('\nError while loading configuration! '
                      'Program aborted.\n Exception: ' + str(e))
                # Keep terminal window open when run from batch file
                os.system('cmd /k')
                sys.exit()
    else:
        # Quit if default.ini doesn't exist
        configuration_loaded = False
        print('Error: default.ini and/or system.cfg not found. '
              'Program aborted.\n')
        os.system('cmd /k')
        sys.exit()

    if configuration_loaded:
        # Check selected .ini file and ensure there are no missing entries.
        # Configuration must match template configuration in default.ini.
        if default_configuration:
            # Check if number of entries correct (no other checks at the moment)
            success, exceptions, _, _, _, _ = process_cfg(config, sysconfig,
                                                          is_default_cfg=True)
        else:
            # Check and update if necessary: obsolete entries are ignored,
            # missing/new entries are added with default values.
            (success, exceptions,
             cfg_changed, syscfg_changed,
             config, sysconfig) = (
                process_cfg(config, sysconfig))

        if success:
            if default_configuration:
                print('Default configuration loaded (read-only).\n')
            else:
                if cfg_changed and syscfg_changed:
                    ch_str = 'config and sysconfig updated'
                elif cfg_changed:
                    ch_str = 'config updated'
                elif syscfg_changed:
                    ch_str = "sysconfig updated"
                else:
                    ch_str = 'complete, no updates'
                print('Configuration loaded and checked: ' + ch_str + '\n')

            # Remove status.dat. This file will be recreated when the program
            # terminates normally. The start-up dialog checks if status.dat
            # exists and displays a warning message if not.
            if os.path.isfile('..\\cfg\\status.dat'):
                os.remove('..\\cfg\\status.dat')

            print('Initializing SBEMimage. Please wait...\n')

            # Launch Main Controls window. The Viewport window (see viewport.py)
            # is launched from Main Controls.
            SBEMimage_main_window = MainControls(config,
                                                 sysconfig,
                                                 config_file,
                                                 VERSION)
            sys.exit(SBEMimage.exec_())
        else:
            print('Error(s) while checking configuration file(s): '
                  + exceptions + '\n'
                  + 'Program aborted.\n')
            os.system('cmd /k')
            sys.exit()


if __name__ == '__main__':
    main()<|MERGE_RESOLUTION|>--- conflicted
+++ resolved
@@ -37,11 +37,7 @@
 # VERSION contains the current version/release date information for the
 # master branch (for example, '2020.07 R2020-07-28'). For the current version
 # in the dev (development) branch, it is set to 'dev'.
-<<<<<<< HEAD
-VERSION = '2020.05 beta R2020-05-14'
-=======
 VERSION = '2020.07 R2020-07-28'
->>>>>>> c46b6cce
 
 
 def main():
