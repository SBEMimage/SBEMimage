--- conflicted
+++ resolved
@@ -57,11 +57,7 @@
                         PauseDlg, StubOVDlg, EHTDlg, GrabFrameDlg, \
                         FTSetParamsDlg, FTMoveDlg, AskUserDlg, \
                         ImportImageDlg, AdjustImageDlg, DeleteImageDlg, \
-<<<<<<< HEAD
-                        ImportMagCDlg, AboutBox
-=======
-                        UpdateDlg, CutDurationDlg, AboutBox
->>>>>>> c250d25e
+                        ImportMagCDlg, UpdateDlg, CutDurationDlg, AboutBox
 
 
 class Trigger(QObject):
@@ -242,12 +238,9 @@
         self.actionCutDuration.triggered.connect(
             self.open_cut_duration_dlg)
         self.actionExport.triggered.connect(self.open_export_dlg)
-<<<<<<< HEAD
+        self.actionUpdate.triggered.connect(self.open_update_dlg)
         self.actionImportMagCMetadata.triggered.connect(
             self.open_magc_import_dlg)
-=======
-        self.actionUpdate.triggered.connect(self.open_update_dlg)
->>>>>>> c250d25e
         # Buttons for testing purposes (third tab)
         self.pushButton_testGetMag.clicked.connect(self.test_get_mag)
         self.pushButton_testSetMag.clicked.connect(self.test_set_mag)
@@ -975,6 +968,10 @@
         dialog = ExportDlg(self.cfg)
         dialog.exec_()
         
+    def open_update_dlg(self):
+        dialog = UpdateDlg()
+        dialog.exec_()
+
     def open_magc_import_dlg(self):
         gui_items = {
         'sectionList': self.tableView_magc_sectionList,
@@ -983,10 +980,6 @@
         if dialog.exec_():
             # self.tabWidget.setTabEnabled(3, True)
             self.update_from_grid_dlg()
-
-    def open_update_dlg(self):
-        dialog = UpdateDlg()
-        dialog.exec_()
 
     def open_email_monitoring_dlg(self):
         dialog = EmailMonitoringSettingsDlg(self.cfg, self.stack)
