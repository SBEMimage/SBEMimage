# -*- coding: utf-8 -*-

# ==============================================================================
#   SBEMimage, ver. 2.0
#   Acquisition control software for serial block-face electron microscopy
#   (c) 2018-2020 Friedrich Miescher Institute for Biomedical Research, Basel.
#   This software is licensed under the terms of the MIT License.
#   See LICENSE.txt in the project root folder.
# ==============================================================================

"""This module contains MainControls, the main window of the application, from
which the acquisition thread is started.

The 'Main Controls' window consists of four tabs:
    (1) Main controls: action buttons, settings, stack progress and main log;
    (2) Focus tool;
    (3) Functions for testing/debugging;
    (4) MagC module.

The 'Main Controls' window is a QMainWindow, and it launches the Viewport
window (in viewport.py) as a QWidget.
"""

import os
import sys
import threading
import json

from time import sleep

from PyQt5.QtWidgets import QApplication, QTableWidgetSelectionRange, \
                            QAbstractItemView
from PyQt5.QtCore import Qt, QRect, QSize, QEvent, QItemSelection, \
                         QItemSelectionModel, QModelIndex
from PyQt5.QtGui import QIcon, QPalette, QColor, QPixmap, QKeyEvent, \
                        QStatusTipEvent, QStandardItem, QStandardItemModel
from PyQt5.QtWidgets import QMainWindow, QMessageBox, QInputDialog, QLineEdit, \
                            QHeaderView
from PyQt5.uic import loadUi

import acq_func
import utils
from sem_control import SEM_SmartSEM
from microtome_control import Microtome_3View, Microtome_katana
from stage import Stage
from plasma_cleaner import PlasmaCleaner
from acquisition import Acquisition
from notifications import Notifications
from overview_manager import OverviewManager
from imported_img import ImportedImages
from grid_manager import GridManager
from coordinate_system import CoordinateSystem
from viewport import Viewport
from image_inspector import ImageInspector
from autofocus import Autofocus
from main_controls_dlg_windows import SEMSettingsDlg, MicrotomeSettingsDlg, \
                                      GridSettingsDlg, OVSettingsDlg, \
                                      AcqSettingsDlg, PreStackDlg, PauseDlg, \
                                      AutofocusSettingsDlg, DebrisSettingsDlg, \
                                      EmailMonitoringSettingsDlg, \
                                      ImageMonitoringSettingsDlg, ExportDlg, \
                                      SaveConfigDlg, PlasmaCleanerDlg, \
                                      ApproachDlg, MirrorDriveDlg, EHTDlg, \
                                      StageCalibrationDlg, MagCalibrationDlg, \
                                      GrabFrameDlg, FTSetParamsDlg, FTMoveDlg, \
                                      AskUserDlg, UpdateDlg, CutDurationDlg, \
                                      KatanaSettingsDlg, AboutBox

from magc_dlg_windows import ImportMagCDlg, ImportWaferImageDlg, \
                          WaferCalibrationDlg


class MainControls(QMainWindow):

    def __init__(self, config, sysconfig, config_file, VERSION):
        super().__init__()
        self.cfg = config
        self.syscfg = sysconfig
        self.cfg_file = config_file
        self.syscfg_file = self.cfg['sys']['sys_config_file']
        self.VERSION = VERSION

        # Show progress bar in console during start-up. The percentages are
        # just estimates, but helpful for user to see that initialization
        # is in progress.
        utils.show_progress_in_console(0)

        # Set up the main control variables
        self.acq_in_progress = False
        self.acq_paused = False
        self.simulation_mode = (
            self.cfg['sys']['simulation_mode'].lower() == 'true')
        self.magc_mode = (self.cfg['sys']['magc_mode'].lower() == 'true')
        self.use_microtome = (
            self.cfg['sys']['use_microtome'].lower() == 'true')
        self.statusbar_msg = ''

        # If workspace folder does not exist, create it.
        workspace_dir = os.path.join(self.cfg['acq']['base_dir'], 'workspace')
        if not os.path.exists(workspace_dir):
            self.try_to_create_directory(workspace_dir)

        # Current OV and grid indices selected from dropdown list,
        # displayed in Main Controls GUI.
        self.ov_index_dropdown = 0
        self.grid_index_dropdown = 0

        # Set up trigger and queue to update Main Controls from the
        # acquisition thread or dialog windows.
        self.trigger = utils.Trigger()
        self.trigger.signal.connect(self.process_signal)

        utils.show_progress_in_console(10)

        # Store log messages during startup in startup_log_messages to be
        # displayed when Main Controls window has been loaded.
        startup_log_messages = []

        # Initialize SEM
        if self.syscfg['device']['sem'] in ['1', '2', '3', '4']:  # ZEISS SEMs
            # Create SEM instance to control SEM via SmartSEM API
            self.sem = SEM_SmartSEM(self.cfg, self.syscfg)
            if self.sem.error_state > 0:
                startup_log_messages.append(
                    'SEM: Error initializing SmartSEM Remote API.')
                startup_log_messages.append(
                    'SEM: ' + self.sem.error_info)
                QMessageBox.warning(
                    self, 'Error initializing SmartSEM Remote API',
                    'Initalization of the SmartSEM Remote API failed. Please '
                    'verify that the Remote API is installed and configured '
                    'correctly.'
                    '\nSBEMimage will be run in simulation mode.',
                    QMessageBox.Ok)
                self.simulation_mode = True
        else:
            # No other SEMs supported at the moment
            self.sem = None
            startup_log_messages.append(
                'SEM: No SEM found, or incompatible SEM selected.')
            QMessageBox.warning(
                self, 'No SEM found',
                'No SEM was found, or an incompatible SEM was selected. '
                'Check your system configuration file.'
                '\nSBEMimage will be run in simulation mode.',
                QMessageBox.Ok)
            self.simulation_mode = True

        utils.show_progress_in_console(20)

        # Initialize coordinate system object
        self.cs = CoordinateSystem(self.cfg, self.syscfg)

        # Set up the objects to manage overviews, grids, and imported images
        self.ovm = OverviewManager(self.cfg, self.sem, self.cs)
        self.gm = GridManager(self.cfg, self.sem, self.cs)
        self.imported = ImportedImages(self.cfg)

        # Notify user if imported images could not be loaded
        for i in range(self.imported.number_imported):
            if self.imported[i].image is None:
                QMessageBox.warning(self, 'Error loading imported image',
                    f'Imported image number {i} could not '
                    f'be loaded. Check if the folder containing '
                    f'the image ({self.imported[i].image_src}) was deleted or '
                    f'moved, or if the image file is damaged or in '
                    f'the wrong format.', QMessageBox.Ok)
                startup_log_messages.append(
                    f'CTRL: Error loading imported image {i}')

        utils.show_progress_in_console(30)

        # Initialize microtome
        if self.use_microtome and (self.syscfg['device']['microtome'] == '0'):
            # Create object for 3View microtome (control via DigitalMicrograph)
            self.microtome = Microtome_3View(self.cfg, self.syscfg)
            if self.microtome.error_state == 101:
                startup_log_messages.append(
                    '3VIEW: Error initializing DigitalMicrograph API.')
                startup_log_messages.append(
                    '3VIEW: ' + self.microtome.error_info)
                QMessageBox.warning(
                    self, 'Error initializing DigitalMicrograph API',
                    'Have you forgotten to start the communication '
                    'script in DM? \nIf yes, please load the '
                    'script and click "Execute".'
                    '\n\nIs the Z coordinate negative? \nIf yes, '
                    'please set it to zero or a positive value.',
                    QMessageBox.Retry)
                # Try again
                self.microtome = Microtome_3View(self.cfg, self.syscfg)
                if self.microtome.error_state > 0:
                    startup_log_messages.append(
                        '3VIEW: Error initializing DigitalMicrograph API '
                        '(second attempt).')
                    startup_log_messages.append(
                        '3VIEW: ' + self.microtome.error_info)
                    QMessageBox.warning(
                        self, 'Error initializing DigitalMicrograph API',
                        'The second attempt to initalize the DigitalMicrograph '
                        'API failed.\nSBEMimage will be run in simulation '
                        'mode.',
                        QMessageBox.Ok)
                    self.simulation_mode = True
                else:
                    startup_log_messages.append(
                        '3VIEW: Second attempt to initialize '
                        'DigitalMicrograph API successful.')
        elif self.use_microtome and (self.syscfg['device']['microtome'] == '5'):
            # Initialize katana microtome
            self.microtome = Microtome_katana(self.cfg, self.syscfg)
        else:
            # Otherwise use SEM stage
            self.microtome = None

        if self.microtome is not None and self.microtome.error_state == 701:
            startup_log_messages.append(
                '3VIEW: Error loading microtome configuration.')
            QMessageBox.warning(
                self, 'Error loading microtome configuration',
                'While loading the microtome settings SBEMimage encountered '
                'the following error: \n'
                + self.microtome.error_info
                + '\nPlease inspect the configuration file(s). SBEMimage will '
                'be closed.' ,
                QMessageBox.Ok)
            self.close()

        utils.show_progress_in_console(60)

        # Initialize the stage object to control either the microtome
        # or SEM stage
        self.stage = Stage(self.sem, self.microtome,
                           self.use_microtome)

        self.img_inspector = ImageInspector(self.cfg, self.ovm, self.gm)

        self.autofocus = Autofocus(self.cfg, self.sem, self.gm)

        self.notifications = Notifications(self.cfg, self.syscfg, self.trigger)

        self.acq = Acquisition(self.cfg, self.syscfg,
                               self.sem, self.microtome, self.stage,
                               self.ovm, self.gm, self.cs, self.img_inspector,
                               self.autofocus, self.notifications, self.trigger)

        # Check if plasma cleaner is installed and load its COM port.
        self.cfg['sys']['plc_installed'] = self.syscfg['plc']['installed']
        self.cfg['sys']['plc_com_port'] = self.syscfg['plc']['com_port']
        self.plc_installed = (
            self.cfg['sys']['plc_installed'].lower() == 'true')
        self.plc_initialized = False

        self.initialize_main_controls_gui()

        # Set up grid/tile selectors.
        self.update_main_controls_grid_selector()
        self.update_main_controls_ov_selector()

        # Display current settings and stage position in Main Controls Window.
        self.show_current_settings()
        self.show_current_stage_xy()
        self.show_current_stage_z()

        # Show estimates for stack acquisition
        self.show_stack_acq_estimates()

        # Restrict GUI (microtome-specific functionality) if no microtome used
        if not self.use_microtome:
            self.restrict_gui_for_sem_stage()

        # Now show main window:
        self.show()
        QApplication.processEvents()

        utils.show_progress_in_console(80)

        # First log messages
        self.add_to_log('CTRL: SBEMimage Version ' + self.VERSION)
        for msg in startup_log_messages:
            self.add_to_log(msg)

        # Initialize viewport window
        self.viewport = Viewport(self.cfg, self.sem, self.stage, self.cs,
                                 self.ovm, self.gm, self.imported,
                                 self.autofocus, self.acq,
                                 self.trigger)
        self.viewport.show()

        # Draw the viewport canvas
        self.viewport.vp_draw()

        # Initialize focus tool
        self.ft_initialize()

        # When simulation mode active, disable all acquisition-related functions
        if self.simulation_mode:
            self.restrict_gui_for_simulation_mode()
        else:
            self.actionLeaveSimulationMode.setEnabled(False)

        # Check if there is a previous acquisition to be be restarted.
        if self.acq.acq_paused:
            self.show_stack_progress()
            self.pushButton_startAcq.setText('CONTINUE')
            self.pushButton_resetAcq.setEnabled(True)

        utils.show_progress_in_console(100)

        print('\n\nReady.\n')
        self.set_statusbar('Ready.')

        if self.simulation_mode:
            self.add_to_log('CTRL: Simulation mode active.')
            QMessageBox.information(
                self, 'Simulation mode active',
                'SBEMimage is running in simulation mode. You can change most '
                'settings and use the Viewport, but no commands can be sent '
                'to the SEM and the microtome. Stack acquisition is '
                'deactivated.'
                '\n\nTo leave simulation mode, select: '
                '\nMenu  →  Configuration  →  Leave simulation mode',
                QMessageBox.Ok)
        elif not self.cs.calibration_found:
            QMessageBox.warning(
                self, 'Missing stage calibration',
                'No stage calibration settings were found for the currently '
                'selected EHT. Please calibrate the stage:'
                '\nMenu  →  Calibration  →  Stage calibration',
                QMessageBox.Ok)
        # Diplay warning if z coordinate differs from previous session
        if self.use_microtome and self.microtome.error_state == 206:
            self.microtome.reset_error_state()
            QMessageBox.warning(
                self, 'Stage Z position',
                'The current Z position does not match the Z position '
                'recorded in the current configuration file '
                '({0:.3f}).'.format(self.microtome.stage_z_prev_session)
                + ' Please make sure that the Z position is correct.',
                QMessageBox.Ok)

    def initialize_main_controls_gui(self):
        """Load and set up the Main Controls GUI"""
        loadUi('..\\gui\\main_window.ui', self)
        if self.VERSION.lower() == 'dev':
            self.setWindowTitle(
                'SBEMimage - Main Controls - DEVELOPMENT VERSION')
            # Disable 'Update' function (would overwrite current (local) changes
            # in the code of the development version with the current version
            # in the master branch.)
            self.actionUpdate.setEnabled(False)
        else:
            self.setWindowTitle('SBEMimage - Main Controls')

        app_icon = QIcon()
        app_icon.addFile('..\\img\\icon_16px.ico', QSize(16, 16))
        app_icon.addFile('..\\img\\icon_48px.ico', QSize(48, 48))
        self.setWindowIcon(app_icon)
        self.setFixedSize(self.size())
        self.move(1120, 20)
        self.hide() # hide window until fully initialized
        # Pushbuttons
        self.pushButton_SEMSettings.clicked.connect(self.open_sem_dlg)
        self.pushButton_SEMSettings.setIcon(QIcon('..\\img\\settings.png'))
        self.pushButton_SEMSettings.setIconSize(QSize(16, 16))
        self.pushButton_microtomeSettings.clicked.connect(
            self.open_microtome_dlg)
        self.pushButton_microtomeSettings.setIcon(
            QIcon('..\\img\\settings.png'))
        self.pushButton_microtomeSettings.setIconSize(QSize(16, 16))
        self.pushButton_gridSettings.clicked.connect(
            lambda: self.open_grid_dlg(self.grid_index_dropdown))
        self.pushButton_gridSettings.setIcon(QIcon('..\\img\\settings.png'))
        self.pushButton_gridSettings.setIconSize(QSize(16, 16))
        self.pushButton_OVSettings.setIcon(QIcon('..\\img\\settings.png'))
        self.pushButton_OVSettings.setIconSize(QSize(16, 16))
        self.pushButton_OVSettings.clicked.connect(self.open_ov_dlg)
        self.pushButton_acqSettings.clicked.connect(
            self.open_acq_settings_dlg)
        self.pushButton_acqSettings.setIcon(QIcon('..\\img\\settings.png'))
        self.pushButton_acqSettings.setIconSize(QSize(16, 16))
        # Command buttons
        self.pushButton_doApproach.clicked.connect(self.open_approach_dlg)
        self.pushButton_doSweep.clicked.connect(self.manual_sweep)
        self.pushButton_grabFrame.clicked.connect(self.open_grab_frame_dlg)
        self.pushButton_saveViewport.clicked.connect(
            self.save_viewport_screenshot)
        self.pushButton_EHTToggle.clicked.connect(self.open_eht_dlg)
        # Acquisition control buttons
        self.pushButton_startAcq.clicked.connect(self.open_pre_stack_dlg)
        self.pushButton_pauseAcq.clicked.connect(self.pause_acquisition)
        self.pushButton_resetAcq.clicked.connect(self.reset_acquisition)
        # Tool buttons for acquisition options
        self.toolButton_monitoringSettings.clicked.connect(
            self.open_email_monitoring_dlg)
        self.toolButton_OVSettings.clicked.connect(self.open_ov_dlg)
        self.toolButton_debrisDetection.clicked.connect(self.open_debris_dlg)
        self.toolButton_mirrorDrive.clicked.connect(
            self.open_mirror_drive_dlg)
        self.toolButton_monitorTiles.clicked.connect(
            self.open_image_monitoring_dlg)
        self.toolButton_autofocus.clicked.connect(self.open_autofocus_dlg)
        self.toolButton_plasmaCleaner.clicked.connect(
            self.initialize_plasma_cleaner)
        self.toolButton_askUserMode.clicked.connect(self.open_ask_user_dlg)
        # Menu bar
        self.actionSEMSettings.triggered.connect(self.open_sem_dlg)
        self.actionMicrotomeSettings.triggered.connect(self.open_microtome_dlg)
        self.actionGridSettings.triggered.connect(
            lambda: self.open_grid_dlg(self.grid_index_dropdown))
        self.actionAcquisitionSettings.triggered.connect(
            self.open_acq_settings_dlg)
        self.actionMonitoringSettings.triggered.connect(
            self.open_email_monitoring_dlg)
        self.actionOverviewSettings.triggered.connect(self.open_ov_dlg)
        self.actionDebrisDetectionSettings.triggered.connect(
            self.open_debris_dlg)
        self.actionAskUserModeSettings.triggered.connect(
            self.open_ask_user_dlg)
        self.actionDiskMirroringSettings.triggered.connect(
            self.open_mirror_drive_dlg)
        self.actionTileMonitoringSettings.triggered.connect(
            self.open_image_monitoring_dlg)
        self.actionAutofocusSettings.triggered.connect(self.open_autofocus_dlg)
        self.actionPlasmaCleanerSettings.triggered.connect(
            self.initialize_plasma_cleaner)
        self.actionSaveConfig.triggered.connect(self.save_settings)
        self.actionSaveNewConfig.triggered.connect(
            self.open_save_settings_new_file_dlg)
        self.actionLeaveSimulationMode.triggered.connect(
            self.leave_simulation_mode)
        self.actionAboutBox.triggered.connect(self.open_about_box)
        self.actionStageCalibration.triggered.connect(
            self.open_calibration_dlg)
        self.actionMagnificationCalibration.triggered.connect(
            self.open_mag_calibration_dlg)
        self.actionCutDuration.triggered.connect(
            self.open_cut_duration_dlg)
        self.actionExport.triggered.connect(self.open_export_dlg)
        self.actionUpdate.triggered.connect(self.open_update_dlg)
        # Buttons for testing purposes (third tab)
        self.pushButton_testGetMag.clicked.connect(self.test_get_mag)
        self.pushButton_testSetMag.clicked.connect(self.test_set_mag)
        self.pushButton_testGetFocus.clicked.connect(self.test_get_wd)
        self.pushButton_testSetFocus.clicked.connect(self.test_set_wd)
        self.pushButton_testRunAutofocus.clicked.connect(self.test_autofocus)
        self.pushButton_testRunAutostig.clicked.connect(self.test_autostig)
        self.pushButton_testRunAutofocusStig.clicked.connect(
            self.test_autofocus_stig)
        self.pushButton_testZeissAPIVersion.clicked.connect(
            self.test_zeiss_api_version)
        self.pushButton_testGetStage.clicked.connect(self.test_get_stage)
        self.pushButton_testSetStage.clicked.connect(self.test_set_stage)
        self.pushButton_testNearKnife.clicked.connect(self.test_near_knife)
        self.pushButton_testClearKnife.clicked.connect(self.test_clear_knife)
        self.pushButton_testStopDMScript.clicked.connect(
            self.test_stop_dm_script)
        self.pushButton_testSendEMail.clicked.connect(self.test_send_email)
        self.pushButton_testPlasmaCleaner.clicked.connect(
            self.test_plasma_cleaner)
        self.pushButton_testServerRequest.clicked.connect(
            self.test_server_request)
        self.pushButton_testMotors.clicked.connect(self.open_motor_test_dlg)
        self.pushButton_testDebrisDetection.clicked.connect(
            self.debris_detection_test)
        self.pushButton_testCustom.clicked.connect(self.custom_test)
        # Checkboxes:
        self.checkBox_useMonitoring.setChecked(self.acq.use_email_monitoring)
        self.checkBox_takeOV.setChecked(self.acq.take_overviews)
        if not self.checkBox_takeOV.isChecked():
            # Deactivate debris detection option when overviews deactivated:
            self.acq.use_debris_detection = False
            self.checkBox_useDebrisDetection.setChecked(False)
            self.checkBox_useDebrisDetection.setEnabled(False)
        self.checkBox_useDebrisDetection.setChecked(
            self.acq.use_debris_detection)
        self.checkBox_askUser.setChecked(self.acq.ask_user_mode)
        self.checkBox_mirrorDrive.setChecked(self.acq.use_mirror_drive)
        self.checkBox_monitorTiles.setChecked(self.acq.monitor_images)
        self.checkBox_useAutofocus.setChecked(self.acq.use_autofocus)
        # Change label of option 'Autofocus' to 'Focus tracking'
        # if method 2 (focus tracking) is selected
        if self.autofocus.method == 2:
            self.checkBox_useAutofocus.setText('Focus tracking')
        # Checkbox updates:
        self.checkBox_useMonitoring.stateChanged.connect(
            self.update_acq_options)
        self.checkBox_takeOV.stateChanged.connect(self.update_acq_options)
        self.checkBox_useDebrisDetection.stateChanged.connect(
            self.update_acq_options)
        self.checkBox_askUser.stateChanged.connect(self.update_acq_options)
        self.checkBox_mirrorDrive.stateChanged.connect(self.update_acq_options)
        self.checkBox_monitorTiles.stateChanged.connect(
            self.update_acq_options)
        self.checkBox_useAutofocus.stateChanged.connect(
            self.update_acq_options)
        # Focus tool zoom 2x
        self.checkBox_zoom.stateChanged.connect(self.ft_toggle_zoom)
        # Progress bar for stack acquisitions:
        self.progressBar.setValue(0)
        # Limit the log to user-specified number of most recent lines
        self.textarea_log.setMaximumBlockCount(
            int(self.cfg['monitoring']['max_log_line_count']))

        # Enable plasma cleaner GUI elements if plasma cleaner installed.
        self.toolButton_plasmaCleaner.setEnabled(self.plc_installed)
        self.checkBox_plasmaCleaner.setEnabled(self.plc_installed)
        self.actionPlasmaCleanerSettings.setEnabled(self.plc_installed)

        #-------MagC-------#
        # activate MagC with a double-click on the MagC tab
        self.tabWidget.setTabToolTip(3, 'Double-click to toggle MagC mode')
        self.tabWidget.tabBarDoubleClicked.connect(self.activate_magc_mode)

        if not self.magc_mode:
            # If not in MagC mode, disable MagC tab
            self.tabWidget.setTabEnabled(3, False)
            self.actionImportMagCMetadata.setEnabled(False)
        else:
            self.initialize_magc_gui()

    def activate_magc_mode(self, tabIndex):
        if tabIndex != 3:
            return
        answer = QMessageBox.question(
            self, 'Activating MagC mode',
            'Do you want to activate the MagC mode?'
            '\n\nMake sure you have saved everything you need '
            'in the current session. \nYou will be prompted to '
            'enter a name for a new configuration file and '
            'SBEMimage will close. \nThe MagC mode will be active '
            'at the next start if you select the new configuration file.',
            QMessageBox.Yes| QMessageBox.No)
        if answer != QMessageBox.Yes:
            return

        dialog = SaveConfigDlg()
        dialog.label.setText('Name of new MagC config file')
        dialog.label_4.setText('Choose a name for the new MagC configuration file.')
        dialog.label_2.setText('If the configuration file already exists, then it will')
        dialog.label_3.setText('be overwritten.')
        dialog.label_5.setText('')
        dialog.label_6.setText('')
        if dialog.exec_():
            self.cfg_file = dialog.file_name
            self.cfg['sys']['magc_mode'] = 'True'
            self.cfg['sys']['use_microtome'] = 'False'
            self.save_config_to_disk()

            # close SBEMimage properly
            self.viewport.active = False
            self.viewport.close()
            QApplication.processEvents()
            sleep(1)
            # Recreate status.dat to indicate that program was closed
            # normally and didn't crash:
            with open(os.path.join('..','cfg','status.dat'), 'w+') as f:
                f.write(self.cfg_file)
            print('Closed by user.\n')
            sys.exit()

    def try_to_create_directory(self, new_directory):
        """Create directory. If not possible: error message"""
        try:
            os.makedirs(new_directory)
        except Exception as e:
            QMessageBox.warning(
                self, 'Could not create directory',
                f'Could not create directory {new_directory}: {str(e)}',
                QMessageBox.Ok)

    def update_main_controls_grid_selector(self, grid_index=0):
        """Update the combo box for grid selection in Main Controls window."""
        if grid_index >= self.gm.number_grids:
            grid_index = 0
        self.comboBox_gridSelector.blockSignals(True)
        self.comboBox_gridSelector.clear()
        grid_list_str = self.gm.grid_selector_list()
        for i in range(self.gm.number_grids):
            colour_icon = QPixmap(18, 9)
            rgb = self.gm[i].display_colour_rgb()
            colour_icon.fill(QColor(rgb[0], rgb[1], rgb[2]))
            self.comboBox_gridSelector.addItem(
                QIcon(colour_icon), '   ' + grid_list_str[i])
        self.grid_index_dropdown = grid_index
        self.comboBox_gridSelector.setCurrentIndex(grid_index)
        self.comboBox_gridSelector.currentIndexChanged.connect(
            self.change_grid_settings_display)
        self.comboBox_gridSelector.blockSignals(False)

    def update_main_controls_ov_selector(self, ov_index=0):
        """Update the combo box for OV selection in the Main Controls window."""
        if ov_index >= self.ovm.number_ov:
            ov_index = 0
        self.comboBox_OVSelector.blockSignals(True)
        self.comboBox_OVSelector.clear()
        ov_list_str = self.ovm.ov_selector_list()
        self.comboBox_OVSelector.addItems(ov_list_str)
        self.ov_index_dropdown = ov_index
        self.comboBox_OVSelector.setCurrentIndex(ov_index)
        self.comboBox_OVSelector.currentIndexChanged.connect(
            self.change_ov_settings_display)
        self.comboBox_OVSelector.blockSignals(False)

    def change_grid_settings_display(self):
        self.grid_index_dropdown = self.comboBox_gridSelector.currentIndex()
        self.show_current_settings()

    def change_ov_settings_display(self):
        self.ov_index_dropdown = self.comboBox_OVSelector.currentIndex()
        self.show_current_settings()

    def show_current_settings(self):
        """Show current settings in the upper part of the Main Conrols window"""
        # Installed devices:
        self.label_SEM.setText(self.sem.device_name)
        if self.use_microtome:
            self.label_microtome.setText(self.microtome.device_name)
        else:
            self.groupBox_stage.setTitle('Stage (no microtome)')
            self.label_microtome.setText(self.sem.device_name)
        # SEM beam settings:
        self.label_beamSettings.setText(
            '{0:.2f}'.format(self.sem.target_eht) + ' kV / '
            + str(self.sem.target_beam_current) + ' pA')
        # Show dwell time, pixel size, and frame size for current grid:
        self.label_tileDwellTime.setText(
            str(self.gm[self.grid_index_dropdown].dwell_time) + ' µs')
        self.label_tilePixelSize.setText(
            str(self.gm[self.grid_index_dropdown].pixel_size) + ' nm')
        self.label_tileSize.setText(
            str(self.gm[self.grid_index_dropdown].tile_width_p())
            + ' × '
            + str(self.gm[self.grid_index_dropdown].tile_height_p()))
        # Show settings for current OV:
        self.label_OVDwellTime.setText(
            str(self.ovm[self.ov_index_dropdown].dwell_time) + ' µs')
        self.label_OVMagnification.setText(
            str(self.ovm[self.ov_index_dropdown].magnification))
        self.label_OVSize.setText(
            str(self.ovm[self.ov_index_dropdown].width_p())
            + ' × '
            + str(self.ovm[self.ov_index_dropdown].height_p()))
        ov_centre = self.ovm[self.ov_index_dropdown].centre_sx_sy
        self.label_OVLocation.setText('X: {0:.3f}'.format(ov_centre[0])
                                      + ', Y: {0:.3f}'.format(ov_centre[1]))
        # Debris detection area
        if self.acq.use_debris_detection:
            self.label_debrisDetectionArea.setText(
                str(self.ovm[self.ov_index_dropdown].debris_detection_area))
        else:
            self.label_debrisDetectionArea.setText('-')
        # Grid parameters
        grid_origin = self.gm[self.grid_index_dropdown].origin_sx_sy
        self.label_gridOrigin.setText('X: {0:.3f}'.format(grid_origin[0])
                                      + ', Y: {0:.3f}'.format(grid_origin[1]))
        # Tile grid parameters
        grid_size = self.gm[self.grid_index_dropdown].size
        self.label_gridSize.setText(str(grid_size[0]) + ' × ' +
                                    str(grid_size[1]))
        self.label_numberActiveTiles.setText(
            str(self.gm[self.grid_index_dropdown].number_active_tiles()))
        # Acquisition parameters
        self.lineEdit_baseDir.setText(self.acq.base_dir)
        self.label_numberSlices.setText(str(self.acq.number_slices))
        if self.use_microtome:
            self.label_sliceThickness.setText(
                str(self.acq.slice_thickness) + ' nm')
        else:
            self.label_sliceThickness.setText('---')

    def show_stack_acq_estimates(self):
        """Read current estimates from the stack instance and display
           them in the main window.
        """
        # Get current estimates:
        (min_dose, max_dose, total_area, total_z, total_data,
        total_imaging, total_stage_moves, total_cutting,
        date_estimate, remaining_time) = self.acq.calculate_estimates()
        total_duration = total_imaging + total_stage_moves + total_cutting
        if min_dose == max_dose:
            self.label_dose.setText(
                '{0:.1f}'.format(min_dose) + ' electrons per nm²')
        else:
            self.label_dose.setText(
                '{0:.2f}'.format(min_dose) + ' .. '
                + '{0:.1f}'.format(max_dose) + ' electrons per nm²')
        if total_duration == 0:
            total_duration = 1  # prevent division by zero
        days, hours, minutes = utils.get_days_hours_minutes(total_duration)
        self.label_totalDuration.setText(
            f'{days} d {hours} h {minutes} min     '
            f'({total_imaging/total_duration * 100:.1f}% / '
            f'{total_stage_moves/total_duration * 100:.1f}% / '
            f'{total_cutting/total_duration * 100:.1f}%)')
        self.label_totalArea.setText('{0:.1f}'.format(total_area) + ' µm²')
        self.label_totalZ.setText('{0:.1f}'.format(total_z) + ' µm')
        self.label_totalData.setText('{0:.1f}'.format(total_data) + ' GB')
        days, hours, minutes = utils.get_days_hours_minutes(remaining_time)
        self.label_dateEstimate.setText(
            date_estimate + f'   ({days} d {hours} h {minutes} min remaining)')

    def update_acq_options(self):
        """Update the options for the stack acquisition selected by the user
        in the GUI (check boxes in acquisition panel)."""
        self.acq.use_email_monitoring = (
            self.checkBox_useMonitoring.isChecked())
        self.acq.take_overviews = self.checkBox_takeOV.isChecked()
        if not self.checkBox_takeOV.isChecked():
            # Deactivate debris detection option when no overviews are taken
            self.checkBox_useDebrisDetection.setChecked(False)
            self.checkBox_useDebrisDetection.setEnabled(False)
        else:
            # Activate debris detection
            self.checkBox_useDebrisDetection.setEnabled(True)
        self.acq.use_debris_detection = (
            self.checkBox_useDebrisDetection.isChecked())
        self.acq.ask_user_mode = self.checkBox_askUser.isChecked()
        self.acq.use_mirror_drive = self.checkBox_mirrorDrive.isChecked()
        self.acq.monitor_images = self.checkBox_monitorTiles.isChecked()
        self.acq.use_autofocus = self.checkBox_useAutofocus.isChecked()
        # Show updated stack estimates (depend on options selected)
        self.show_stack_acq_estimates()
        # Show updated debris detectiona area
        self.show_current_settings()
        # Redraw Viewport canvas (some labels may have changed)
        self.viewport.vp_draw()

# ----------------------------- MagC tab ---------------------------------------

    def initialize_magc_gui(self):
        self.gm.magc_selected_sections = []
        self.gm.magc_checked_sections = []
        self.gm.magc_wafer_calibrated = False
        self.actionImportMagCMetadata.triggered.connect(
            self.magc_open_import_dlg)

        # initialize the section_table (QTableView)
        model = QStandardItemModel(0, 0)
        model.setHorizontalHeaderItem(0, QStandardItem('Section'))
        model.setHorizontalHeaderItem(1, QStandardItem('State'))
        self.tableView_magc_sections.setModel(model)
        (self.tableView_magc_sections.selectionModel()
            .selectionChanged
            .connect(self.magc_actions_selected_sections_changed))

        header = self.tableView_magc_sections.horizontalHeader()
        header.setSectionResizeMode(0, QHeaderView.ResizeToContents)
        header.setSectionResizeMode(1, QHeaderView.ResizeToContents)
        header.setStretchLastSection(True)

        self.tableView_magc_sections.doubleClicked.connect(
            self.magc_double_clicked_section)

        # set logo
        self.collectomeLogo.setScaledContents(True)
        self.collectomeLogo.setPixmap(
            QPixmap(os.path.join('..','magc','img','collectome_logo.png')))

        # initialize other MagC GUI items
        self.pushButton_magc_importMagc.clicked.connect(
            self.magc_open_import_dlg)
        self.pushButton_magc_waferCalibration.clicked.connect(
            self.magc_open_wafer_calibration_dlg)
        self.pushButton_magc_resetMagc.clicked.connect(self.magc_reset)
        self.pushButton_magc_selectAll.clicked.connect(self.magc_select_all)
        self.pushButton_magc_deselectAll.clicked.connect(self.magc_deselect_all)
        self.pushButton_magc_checkSelected.clicked.connect(
            self.magc_check_selected)
        self.pushButton_magc_uncheckSelected.clicked.connect(
            self.magc_uncheck_selected)
        self.pushButton_magc_invertSelection.clicked.connect(
            self.magc_invert_selection)
        self.pushButton_magc_selectChecked.clicked.connect(
            self.magc_select_checked)
        self.pushButton_magc_okStringSections.clicked.connect(
            self.magc_select_string_sections)
        self.pushButton_magc_importWaferImage.clicked.connect(
            self.magc_open_import_wafer_image)
        if self.gm.magc_sections_path == '':
            self.pushButton_magc_importWaferImage.setEnabled(False)
        self.pushButton_magc_addSection.clicked.connect(
            self.magc_add_section)
        if not self.gm.magc_wafer_calibrated:
            self.pushButton_magc_addSection.setEnabled(False)
        self.pushButton_magc_deleteLastSection.clicked.connect(
            self.magc_delete_last_section)

        self.pushButton_magc_waferCalibration.setStyleSheet(
            'background-color: lightgray')
        self.pushButton_magc_waferCalibration.setEnabled(False)

    def magc_select_all(self):
        model = self.tableView_magc_sections.model()
        self.magc_select_rows(range(model.rowCount()))

    def magc_deselect_all(self):
        self.tableView_magc_sections.clearSelection()

    def magc_check_selected(self):
        selectedRows = [
            id.row() for id
                in self.tableView_magc_sections
                    .selectedIndexes()]
        self.magc_set_check_rows(selectedRows, Qt.Checked)
        self.magc_update_checked_sections_to_config()

    def magc_uncheck_selected(self):
        selectedRows = [
            id.row() for id
                in self.tableView_magc_sections
                    .selectedIndexes()]
        self.magc_set_check_rows(selectedRows, Qt.Unchecked)
        self.magc_update_checked_sections_to_config()

    def magc_invert_selection(self):
        selectedRows = [
            id.row() for id
                in self.tableView_magc_sections
                    .selectedIndexes()]
        model = tableView.model()
        rowsToSelect = set(range(model.rowCount())) - set(selectedRows)
        self.magc_select_rows(rowsToSelect)

    def magc_select_checked(self):
        model = self.tableView_magc_sections.model()
        checkedRows = []
        for r in range(model.rowCount()):
            item = model.item(r, 0)
            if item.checkState() == Qt.Checked:
                checkedRows.append(r)
        self.magc_select_rows(checkedRows)

    def magc_select_string_sections(self):
        userString = self.textEdit_magc_stringSections.toPlainText()
        indexes = utils.get_indexes_from_user_string(userString)
        if indexes:
            self.magc_select_rows(indexes)
            (self.tableView_magc_sections
                .verticalScrollBar()
                .setValue(indexes[0]))
            self.add_to_log(
                'Custom section string selection: '
                + userString)
        else:
            self.add_to_log(
                'Something wrong in your input. Use 2,5,3 or 2-30 or 2-30-5')

    def magc_set_check_rows(self, rows, check_state):
        model = self.tableView_magc_sections.model()
        model.blockSignals(True) # prevent slowness
        for row in rows:
            item = model.item(row, 0)
            item.setCheckState(check_state)
        model.blockSignals(False)
        self.tableView_magc_sections.setFocus()

    def magc_select_rows(self, rows):
        tableView = self.tableView_magc_sections
        tableView.clearSelection()
        selectionModel = tableView.selectionModel()
        model = tableView.model()
        selection = QItemSelection()
        for row in rows:
            index = model.index(row, 0)
            selection.merge(
                QItemSelection(index, index),
                QItemSelectionModel.Select)
        selectionModel.select(selection, QItemSelectionModel.Select)
        self.tableView_magc_sections.setFocus()

    def magc_actions_selected_sections_changed(
        self, changedSelected, changedDeselected):

        # update color of selected/deselected sections
        for changedSelectedIndex in changedSelected.indexes():
            row = changedSelectedIndex.row()
            self.gm[row].display_colour = 0
        for changedDeselectedIndex in changedDeselected.indexes():
            row = changedDeselectedIndex.row()
            self.gm[row].display_colour = 1
        self.viewport.vp_draw()
        # update config
        self.gm.magc_selected_sections = [
            id.row() for id
                in self.tableView_magc_sections
                    .selectedIndexes()]

    def magc_update_checked_sections_to_config(self):
        checkedSections = []
        model = self.tableView_magc_sections.model()
        for r in range(model.rowCount()):
            item = model.item(r, 0)
            if item.checkState() == Qt.Checked:
                checkedSections.append(r)
        self.gm.magc_checked_sections = checkedSections

    def magc_double_clicked_section(self, doubleClickedIndex):
        row = doubleClickedIndex.row()
        model = doubleClickedIndex.model()
        firstColumnIndex = model.index(row, 0)
        # the index and the key of the section should in theory be the same,
        # just in case
        sectionKey = int(model.data(firstColumnIndex))
        self.cs.vp_centre_dx_dy = self.gm[row].centre_dx_dy
        self.viewport.vp_draw()
        if self.gm.magc_wafer_calibrated:
            self.add_to_log('Section ' + str(sectionKey)
                            + ' has been double-clicked. Moving to section...')
            # set scan rotation
            theta = self.gm[row].rotation
            self.sem.set_scan_rotation(theta)
            # set stage
            grid_center_s = self.gm[row].centre_sx_sy
            self.stage.move_to_xy(grid_center_s)
        else:
            self.add_to_log(
                'Section ' + str(sectionKey)
                + ' has been double-clicked. Wafer is not '
                + 'calibrated, therefore no stage movement.')

    def magc_set_section_state_in_table(self, msg):
        model = self.tableView_magc_sections.model()
        section_number, state = msg.split('-')[1:]
        if state == 'acquiring':
            state_color = QColor(Qt.yellow)
        elif state == 'acquired':
            state_color = QColor(Qt.green)
        else:
            state_color = QColor(Qt.lightGray)
        item = model.item(int(section_number), 1)
        item.setBackground(state_color)
        index = model.index(int(section_number), 1)
        self.tableView_magc_sections.scrollTo(index,
            QAbstractItemView.PositionAtCenter)

    def magc_reset(self):
        model = self.tableView_magc_sections.model()
        model.removeRows(0, model.rowCount(), QModelIndex())
        self.gm.magc_sections_path = ''
        self.gm.magc_wafer_calibrated = False
        self.gm.magc_selected_sections = []
        self.gm.magc_checked_sections = []
        self.gm.delete_all_grids_above_index(0)
        self.viewport.update_grids()
        # unenable wafer calibration button
        self.pushButton_magc_waferCalibration.setEnabled(False)
        # unenable wafer image import
        self.pushButton_magc_importWaferImage.setEnabled(False)
        # change wafer flag
        self.pushButton_magc_waferCalibration.setStyleSheet(
            'background-color: lightgray')
        # delete all imported images in viewport
        self.imported.delete_all_images()
        self.viewport.vp_draw()


    def magc_open_import_wafer_image(self):
        target_dir = os.path.join(
            self.acq.base_dir,
            'overviews', 'imported')
        if not os.path.exists(target_dir):
            self.try_to_create_directory(target_dir)
        import_wafer_dlg = ImportWaferImageDlg(
            self.acq, self.imported, self.viewport,
            os.path.dirname(self.gm.magc_sections_path),
            self.trigger, self.queue)

    def magc_add_section(self):
        self.gm.add_new_grid()
        grid_index = self.gm.number_grids - 1
        self.gm[grid_index].origin_sx_sy = list(*self.stage.get_xy())

        # set same properties as previous section if it exists
        if grid_index != 0:
            self.gm[grid_index].rotation = self.gm[grid_index-1].rotation
            self.gm[grid_index].size = self.gm[grid_index-1].size
            self.gm[grid_index].frame_size_selector = (
                self.gm[grid_index-1].frame_size_selector)
            self.gm[grid_index].pixel_size = self.gm[grid_index-1].pixel_size

        self.gm[grid_index].update_tile_positions()
        self.update_from_grid_dlg()

        # add section to the section_table
        item1 = QStandardItem(str(grid_index))
        item1.setCheckable(True)
        item2 = QStandardItem('')
        item2.setBackground(color_not_acquired)
        item2.setCheckable(False)
        item2.setSelectable(False)
        tableView = self.tableView_magc_sections
        model = tableView.model()
        model.appendRow([item1, item2])

    def magc_delete_last_section(self):
        # remove section from list
        model = self.tableView_magc_sections.model()
        lastSectionNumber = model.rowCount()-1
        model.removeRow(lastSectionNumber)
        # unselect and uncheck section
        if lastSectionNumber in self.gm.magc_selected_sections:
            self.gm.magc_selected_sections.remove(lastSectionNumber)

        if lastSectionNumber in self.gm.magc_checked_sections:
            self.gm.magc_checked_sections.remove(lastSectionNumber)

        # remove grid
        self.gm.delete_grid()
        self.update_from_grid_dlg()

    def magc_open_import_dlg(self):
<<<<<<< HEAD
        gui_items = {'section_table': self.tableView_magc_sections,}
        dialog = ImportMagCDlg(self.acq, self.gm, self.sem, self.imported,
                               self.viewport, gui_items,
                               self.trigger, self.queue)
=======
        gui_items = {'sectionList': self.tableView_magc_sectionList,}
        dialog = ImportMagCDlg(self.cfg, self.gm, self.cs, self.stage,
                               self.sem, self.ovm, self.viewport, gui_items,
                               self.trigger)
>>>>>>> d65d5cb5
        if dialog.exec_():
            # self.tabWidget.setTabEnabled(3, True)
            self.update_from_grid_dlg()

    def magc_open_wafer_calibration_dlg(self):
        dialog = WaferCalibrationDlg(self.cfg, self.stage, self.ovm, self.cs,
<<<<<<< HEAD
                                     self.gm, self.viewport, self.imported,
                                     self.queue, self.trigger)
=======
                                     self.gm, self.viewport, self.trigger)
>>>>>>> d65d5cb5
        if dialog.exec_():
            pass

# --------------------------- End of MagC tab ----------------------------------


# =============== Below: all methods that open dialog windows ==================

    def open_mag_calibration_dlg(self):
        dialog = MagCalibrationDlg(self.sem)
        if dialog.exec_():
            # Show updated OV magnification
            self.show_current_settings()

    def open_save_settings_new_file_dlg(self):
        dialog = SaveConfigDlg()
        if dialog.exec_():
            if self.cfg['sys']['sys_config_file'] == 'system.cfg':
                self.cfg['sys']['sys_config_file'] = 'this_system.cfg'
            self.cfg_file = dialog.file_name
            self.save_config_to_disk()
            # Show new config file name in status bar
            self.set_statusbar('Ready.')

    def open_sem_dlg(self):
        dialog = SEMSettingsDlg(self.sem)
        if dialog.exec_():
            if self.microtome is not None:
                # Update stage calibration (EHT may have changed)
                self.cs.load_stage_calibration(self.sem.target_eht)
                self.cs.apply_stage_calibration()
            self.show_current_settings()
            # Electron dose may have changed
            self.show_stack_acq_estimates()
            if self.ovm.use_auto_debris_area:
                self.ovm.update_all_debris_detections_areas(self.gm)
            self.viewport.vp_draw()
            if not self.cs.calibration_found:
                self.add_to_log(
                    'CTRL: Warning - No stage calibration found for '
                    'current EHT.')
                QMessageBox.warning(
                    self, 'Missing stage calibration',
                    'No stage calibration settings were found for the '
                    'currently selected EHT. Please calibrate the stage:'
                    '\nMenu  →  Calibration  →  Stage calibration',
                    QMessageBox.Ok)

    def open_microtome_dlg(self):
        if self.microtome.device_name == 'Gatan 3View':
            dialog = MicrotomeSettingsDlg(self.microtome, self.sem, self.cs,
                                          self.use_microtome)
            if dialog.exec_():
                self.show_current_settings()
                self.show_stack_acq_estimates()
                self.viewport.vp_draw()
        elif self.microtome.device_name == 'ConnectomX katana':
            dialog = KatanaSettingsDlg(self.microtome)
            dialog.exec_()

    def open_calibration_dlg(self):
        dialog = StageCalibrationDlg(self.cs, self.stage, self.sem,
                                     self.acq.base_dir)
        if dialog.exec_():
            if self.ovm.use_auto_debris_area:
                self.ovm.update_all_debris_detections_areas(self.gm)
            self.viewport.vp_draw()

    def open_cut_duration_dlg(self):
        dialog = CutDurationDlg(self.microtome)
        dialog.exec_()

    def open_ov_dlg(self):
        dialog = OVSettingsDlg(self.ovm, self.sem, self.ov_index_dropdown,
                               self.trigger)
        # self.update_from_ov_dlg() is called when user saves settings
        # or adds/deletes OVs.
        dialog.exec_()

    def update_from_ov_dlg(self):
        self.update_main_controls_ov_selector(self.ov_index_dropdown)
        self.ft_update_ov_selector(self.ft_selected_ov)
        self.viewport.update_ov()
        if self.ovm.use_auto_debris_area:
            self.ovm.update_all_debris_detections_areas(self.gm)
        self.show_current_settings()
        self.show_stack_acq_estimates()
        self.viewport.vp_draw()

    def open_grid_dlg(self, selected_grid):
        dialog = GridSettingsDlg(self.gm, self.sem, selected_grid,
                                 self.trigger, self.magc_mode)
        # self.update_from_grid_dlg() is called when user saves settings
        # or adds/deletes grids.
        dialog.exec_()

    def update_from_grid_dlg(self):
        # Update selectors:
        self.update_main_controls_grid_selector(self.grid_index_dropdown)
        self.ft_update_grid_selector(self.ft_selected_grid)
        self.ft_update_tile_selector()
        if self.ft_selected_ov == -1:
            self.ft_clear_wd_stig_display()
        self.viewport.update_grids()
        if self.ovm.use_auto_debris_area:
            self.ovm.update_all_debris_detections_areas(self.gm)
        self.show_current_settings()
        self.show_stack_acq_estimates()
        self.viewport.vp_draw()

    def open_acq_settings_dlg(self):
        dialog = AcqSettingsDlg(self.acq, self.use_microtome)
        if dialog.exec_():
            self.show_current_settings()
            self.show_stack_acq_estimates()
            self.show_stack_progress()   # Slice number may have changed.

    def open_pre_stack_dlg(self):
        # Calculate new estimates first, then open dialog:
        self.show_stack_acq_estimates()
        dialog = PreStackDlg(self.acq, self.sem, self.microtome,
                             self.autofocus, self.ovm, self.gm)
        if dialog.exec_():
            self.show_current_settings()
            self.start_acquisition()

    def open_export_dlg(self):
        dialog = ExportDlg(self.acq)
        dialog.exec_()

    def open_update_dlg(self):
        dialog = UpdateDlg()
        dialog.exec_()

    def open_email_monitoring_dlg(self):
        dialog = EmailMonitoringSettingsDlg(self.acq, self.notifications)
        dialog.exec_()

    def open_debris_dlg(self):
        dialog = DebrisSettingsDlg(self.ovm, self.img_inspector, self.acq)
        if dialog.exec_():
            self.ovm.update_all_debris_detections_areas(self.gm)
            self.show_current_settings()
            self.viewport.vp_draw()

    def open_ask_user_dlg(self):
        dialog = AskUserDlg()
        dialog.exec_()

    def open_mirror_drive_dlg(self):
        dialog = MirrorDriveDlg(self.acq)
        dialog.exec_()

    def open_image_monitoring_dlg(self):
        dialog = ImageMonitoringSettingsDlg(self.img_inspector)
        dialog.exec_()

    def open_autofocus_dlg(self):
        dialog = AutofocusSettingsDlg(self.autofocus, self.gm, self.magc_mode)
        if dialog.exec_():
            if self.autofocus.method == 2:
                self.checkBox_useAutofocus.setText('Focus tracking')
            else:
                self.checkBox_useAutofocus.setText('Autofocus')
            self.viewport.vp_draw()

    def open_plasma_cleaner_dlg(self):
        dialog = PlasmaCleanerDlg(self.plasma_cleaner)
        dialog.exec_()

    def open_approach_dlg(self):
        dialog = ApproachDlg(self.microtome, self.trigger)
        dialog.exec_()

    def open_grab_frame_dlg(self):
        dialog = GrabFrameDlg(self.sem, self.acq, self.trigger)
        dialog.exec_()

    def open_eht_dlg(self):
        dialog = EHTDlg(self.sem)
        dialog.exec_()

    def open_motor_test_dlg(self):
        dialog = MotorTestDlg(self.microtome, self.acq, self.trigger)
        dialog.exec_()

    def open_about_box(self):
        dialog = AboutBox(self.VERSION)
        dialog.exec_()

# ============ Below: stack progress update and signal processing ==============

    def show_stack_progress(self):
        current_slice = self.acq.slice_counter
        if self.acq.number_slices > 0:
            self.label_sliceCounter.setText(
                str(current_slice) + '      (' + chr(8710) + 'Z = '
                + '{0:.3f}'.format(self.acq.total_z_diff) + ' µm)')
            self.progressBar.setValue(
                current_slice / self.acq.number_slices * 100)
        else:
            self.label_sliceCounter.setText(
                str(current_slice) + "      (no cut after acq.)")

    def show_current_stage_xy(self):
        xy_pos = self.stage.last_known_xy
        if xy_pos[0] is None or xy_pos[1] is None:
            pos_info = ('X: unknown    Y: unknown')
        else:
            pos_info = ('X: {0:.3f}    Y: {1:.3f}'.format(*xy_pos))
        self.label_currentStageXY.setText(pos_info)
        QApplication.processEvents() # ensures changes are shown without delay

    def show_current_stage_z(self):
        z_pos = self.stage.last_known_z
        if z_pos is None:
            pos_info = 'Z: unknown'
        else:
            pos_info = 'Z: {0:.3f}'.format(z_pos)
        self.label_currentStageZ.setText(pos_info)
        QApplication.processEvents()

    def set_statusbar(self, msg):
        """Set the status bar of the main controls window."""
        # self.statusbar_msg is needed to override the status tips. See event()
        self.statusbar_msg = (
            msg
            + f' Active configuration: {self.cfg_file} /'
            + f' {self.syscfg_file}')
        self.statusBar().showMessage(self.statusbar_msg)

    def set_status(self, text):
        """Set status label in GUI (acquisition panel)."""
        pal = QPalette(self.label_acqIndicator.palette())
        pal.setColor(QPalette.WindowText, QColor(Qt.red))
        self.label_acqIndicator.setPalette(pal)
        self.label_acqIndicator.setText(text)

    def event(self, e):
        """Override status tips when hovering with mouse over menu."""
        if e.type() == QEvent.StatusTip:
            e = QStatusTipEvent(self.statusbar_msg)
        return super().event(e)

    def process_signal(self):
        """Process signals from the acquisition thread, the viewport, or from
        dialog windows. The trigger/queue approach is required to pass
        information between threads and to allow the GUI to be updated from a
        thread.
        """
        msg = self.trigger.queue.get()
        if msg == 'STATUS IDLE':
            self.set_status('')
            self.set_statusbar('Ready.')
        elif msg == 'STATUS BUSY APPROACH':
            self.set_status('Busy.')
            self.set_statusbar('Approach cutting in progress...')
        elif msg == 'STATUS BUSY OV':
            self.set_status('Busy.')
            self.set_statusbar('Overview acquisition in progress...')
        elif msg == 'STATUS BUSY STUB':
            self.set_status('Busy.')
            self.set_statusbar('Stub overview acquisition in progress...')
        elif msg == 'STATUS BUSY STAGE MOVE':
            self.set_status('Busy.')
            self.set_statusbar('Stage move in progress...')
        elif msg == 'UPDATE XY':
            self.show_current_stage_xy()
        elif msg == 'UPDATE XY FT':
            self.ft_show_updated_stage_position()
        elif msg == 'UPDATE Z':
            self.show_current_stage_z()
        elif msg == 'UPDATE PROGRESS':
            self.show_stack_progress()
            self.show_stack_acq_estimates()
        elif msg == 'MANUAL SWEEP SUCCESS':
            self.manual_sweep_success(True)
        elif msg == 'MANUAL SWEEP FAILURE':
            self.manual_sweep_success(False)
        elif msg == 'REMOTE STOP':
            self.remote_stop()
        elif msg == 'ERROR PAUSE':
            self.error_pause()
        elif msg == 'COMPLETION STOP':
            self.completion_stop()
        elif msg == 'ACQ NOT IN PROGRESS':
            self.acq_not_in_progress_update_gui()
        elif msg == 'SAVE CFG':
            self.save_settings()
        elif msg.startswith('ACQ IND OV'):
            self.viewport.vp_toggle_ov_acq_indicator(
                int(msg[len('ACQ IND OV'):]))
        elif msg[:12] == 'ACQ IND TILE':
            position = msg[12:].split('.')
            self.viewport.vp_toggle_tile_acq_indicator(
                int(position[0]), int(position[1]))
        elif msg == 'RESTRICT GUI':
            self.restrict_gui(True)
        elif msg == 'RESTRICT VP GUI':
            self.viewport.restrict_gui(True)
        elif msg == 'UNRESTRICT GUI':
            self.restrict_gui(False)
        elif msg[:8] == 'SHOW MSG':
            QMessageBox.information(self,
                'Message received from remote server',
                'Message text: ' + msg[8:],
                 QMessageBox.Ok)
        elif msg == 'GRID SETTINGS CHANGED':
            self.update_from_grid_dlg()
        elif msg == 'OV SETTINGS CHANGED':
            self.update_from_ov_dlg()
        elif msg[:18] == 'GRAB VP SCREENSHOT':
            self.viewport.grab_viewport_screenshot(msg[18:])
        elif msg == 'DRAW VP':
            self.viewport.vp_draw()
        elif msg == 'DRAW VP NO LABELS':
            self.viewport.vp_draw(suppress_labels=True, suppress_previews=True)
        elif msg[:6] == 'VP LOG':
            self.viewport.add_to_log(msg[6:])
        elif msg[:15] == 'GET CURRENT LOG':
            self.write_current_log_to_file(msg[15:])
        elif msg == 'MAGC WAFER CALIBRATED':
            self.pushButton_magc_waferCalibration.setStyleSheet('background-color: green')
        elif msg == 'MAGC WAFER NOT CALIBRATED':
            self.pushButton_magc_waferCalibration.setStyleSheet('background-color: yellow')
        elif msg == 'MAGC ENABLE CALIBRATION':
            self.pushButton_magc_waferCalibration.setEnabled(True)
        elif msg == 'MAGC UNENABLE CALIBRATION':
            self.pushButton_magc_waferCalibration.setEnabled(False)
        elif msg == 'MAGC ENABLE WAFER IMAGE IMPORT':
            self.pushButton_magc_importWaferImage.setEnabled(True)
        elif 'SET SECTION STATE' in msg:
            self.magc_set_section_state_in_table(msg)
        elif msg == 'REFRESH OV':
            self.acquire_ov()
        elif msg == 'SHOW CURRENT SETTINGS':
            self.show_current_settings()
            self.show_stack_acq_estimates()
        elif msg == 'LOAD IN FOCUS TOOL':
            self.ft_set_selection_from_mv()
        elif msg == 'UPDATE FT TILE SELECTOR':
            self.ft_update_tile_selector()
        elif msg == 'MOVE STAGE':
            self.move_stage()
        elif msg == 'ADD TILE FOLDER':
            self.add_tile_folder()
        elif msg == 'IMPORT IMG':
            self.open_import_image_dlg()
        elif msg[:19] == 'ADJUST IMPORTED IMG':
            selected_img = int(msg[19:])
            self.open_adjust_image_dlg(selected_img)
        elif msg == 'DELETE IMPORTED IMG':
            self.open_delete_image_dlg()
        elif msg[:20] == 'CHANGE GRID ROTATION':
            selected_grid = int(msg[20:])
            self.open_change_grid_rotation_dlg(selected_grid)
        elif 'OPEN GRID SETTINGS' in msg:
            grid_index = int(msg.split('INGS')[1])
            self.open_grid_dlg(grid_index)
        elif msg == 'Z WARNING':
            QMessageBox.warning(
                self, 'Z position mismatch',
                'The current Z position does not match the last known '
                'Z position in SBEMimage. Have you manually changed Z in '
                'the meantime? Make sure that the Z position is correct '
                'before (re)starting the stack.',
                QMessageBox.Ok)
        elif msg == 'FOCUS ALERT':
            QMessageBox.warning(
                self, 'Focus/stigmation change detected',
                'SBEMimage has detected an unexpected change in '
                'focus/stigmation parameters. Target settings have been '
                'restored.', QMessageBox.Ok)
        elif msg == 'MAG ALERT':
            QMessageBox.warning(
                self, 'Magnification change detected',
                'SBEMimage has detected an unexpected change in '
                'magnification. Target setting has been restored.',
                QMessageBox.Ok)
        elif msg == 'ASK DEBRIS FIRST OV':
            reply = QMessageBox.question(
                self, 'Debris on first OV? User input required',
                'Is the overview image that has just been acquired free from '
                'debris?',
                QMessageBox.Yes | QMessageBox.No | QMessageBox.Abort,
                QMessageBox.Yes)
            self.acq.set_user_reply(reply)
        elif msg == 'ASK DEBRIS CONFIRMATION':
            reply = QMessageBox.question(
                self, 'Debris detection',
                'Potential debris has been detected in the area of interest. '
                'Can you confirm that debris is visible in the detection '
                'area?',
                QMessageBox.Yes | QMessageBox.No | QMessageBox.Abort,
                QMessageBox.Yes)
            self.acq.set_user_reply(reply)
        elif msg == 'ASK IMAGE ERROR OVERRIDE':
            reply = QMessageBox.question(
                self, 'Image inspector',
                'The current image has failed the image inspector tests.\n'
                'Would you like to proceed anyway?',
                QMessageBox.Yes | QMessageBox.No,
                QMessageBox.Yes)
            self.acq.set_user_reply(reply)
        else:
            # If msg is not a command, show it in log:
            self.textarea_log.appendPlainText(msg)

    def add_tile_folder(self):
        """Add a folder for a new tile to be acquired while the acquisition
        is running."""
        grid = self.viewport.selected_grid
        tile = self.viewport.selected_tile
        tile_folder = os.path.join(
            self.acq.base_dir, 'tiles',
            'g' + str(grid).zfill(utils.GRID_DIGITS),
            't' + str(tile).zfill(utils.TILE_DIGITS))
        if not os.path.exists(tile_folder):
            self.try_to_create_directory(tile_folder)
        if self.acq.use_mirror_drive:
            mirror_tile_folder = os.path.join(
                self.acq.mirror_drive, tile_folder[2:])
            if not os.path.exists(mirror_tile_folder):
                self.try_to_create_directory(mirror_tile_folder)

    def restrict_gui(self, b):
        """Disable GUI elements during acq or when program is busy."""
        # Partially disable/enable the tests and the focus tool
        self.restrict_focus_tool_gui(b)
        self.restrict_tests_gui(b)
        b ^= True
        # Settings buttons
        self.pushButton_SEMSettings.setEnabled(b)
        self.pushButton_microtomeSettings.setEnabled(b)
        self.pushButton_OVSettings.setEnabled(b)
        self.pushButton_gridSettings.setEnabled(b)
        self.pushButton_acqSettings.setEnabled(b)
        # Other buttons
        self.pushButton_doApproach.setEnabled(b)
        self.pushButton_doSweep.setEnabled(b)
        self.pushButton_grabFrame.setEnabled(b)
        self.pushButton_EHTToggle.setEnabled(b)
        # Checkboxes
        self.checkBox_mirrorDrive.setEnabled(b)
        self.toolButton_mirrorDrive.setEnabled(b)
        self.checkBox_takeOV.setEnabled(b)
        self.toolButton_OVSettings.setEnabled(b)
        if self.plc_installed:
            self.checkBox_plasmaCleaner.setEnabled(b)
            self.toolButton_plasmaCleaner.setEnabled(b)
        # Start, reset buttons
        self.pushButton_startAcq.setEnabled(b)
        self.pushButton_resetAcq.setEnabled(b)
        # Disable/enable menu
        self.menubar.setEnabled(b)

    def restrict_focus_tool_gui(self, b):
        b ^= True
        self.pushButton_focusToolStart.setEnabled(b)
        self.pushButton_focusToolMove.setEnabled(b)
        self.checkBox_zoom.setEnabled(b)

    def restrict_tests_gui(self, b):
        b ^= True
        self.pushButton_testGetMag.setEnabled(b)
        self.pushButton_testSetMag.setEnabled(b)
        self.pushButton_testGetFocus.setEnabled(b)
        self.pushButton_testSetFocus.setEnabled(b)
        self.pushButton_testRunAutofocus.setEnabled(b)
        self.pushButton_testRunAutostig.setEnabled(b)
        self.pushButton_testRunAutofocusStig.setEnabled(b)
        self.pushButton_testZeissAPIVersion.setEnabled(b)
        self.pushButton_testGetStage.setEnabled(b)
        self.pushButton_testSetStage.setEnabled(b)
        self.pushButton_testNearKnife.setEnabled(b)
        self.pushButton_testClearKnife.setEnabled(b)
        self.pushButton_testStopDMScript.setEnabled(b)
        self.pushButton_testPlasmaCleaner.setEnabled(b)
        self.pushButton_testMotors.setEnabled(b)

    def restrict_gui_for_simulation_mode(self):
        self.pushButton_SEMSettings.setEnabled(False)
        self.pushButton_startAcq.setEnabled(False)
        self.pushButton_doApproach.setEnabled(False)
        self.pushButton_doSweep.setEnabled(False)
        self.pushButton_grabFrame.setEnabled(False)
        self.pushButton_EHTToggle.setEnabled(False)
        self.actionSEMSettings.setEnabled(False)
        self.actionStageCalibration.setEnabled(False)
        self.actionPlasmaCleanerSettings.setEnabled(False)
        # Tests and focus tool
        self.restrict_focus_tool_gui(True)
        self.restrict_tests_gui(True)

    def restrict_gui_for_sem_stage(self):
        self.pushButton_doApproach.setEnabled(False)
        self.pushButton_doSweep.setEnabled(False)
        self.pushButton_testNearKnife.setEnabled(False)
        self.pushButton_testClearKnife.setEnabled(False)
        self.pushButton_testStopDMScript.setEnabled(False)
        self.checkBox_useDebrisDetection.setEnabled(False)
        self.toolButton_debrisDetection.setEnabled(False)
        self.actionCutDuration.setEnabled(False)

    def add_to_log(self, text):
        """Update the log from the main thread."""
        self.textarea_log.appendPlainText(utils.format_log_entry(text))

    def write_current_log_to_file(self, filename):
        with open(filename, 'w') as f:
            f.write(self.textarea_log.toPlainText())

# ====================== Below: Manual SBEM commands ===========================

    def manual_sweep(self):
        user_reply = QMessageBox.question(
            self, 'Sweep surface',
            'This will perform a sweep cycle.\n\nDo you wish to proceed?',
            QMessageBox.Ok | QMessageBox.Cancel, QMessageBox.Cancel)
        if user_reply == QMessageBox.Ok:
            # Perform sweep: do a cut slightly above current surface
            self.add_to_log('CTRL: Performing user-requested sweep')
            self.restrict_gui(True)
            self.viewport.restrict_gui(True)
            QApplication.processEvents()
            user_sweep_thread = threading.Thread(target=acq_func.manual_sweep,
                                                 args=(self.microtome,
                                                       self.trigger,))
            user_sweep_thread.start()
            self.set_status('Busy.')
            self.set_statusbar('Sweep in progress...')

    def manual_sweep_success(self, success):
        self.show_current_stage_z()
        if success:
            self.add_to_log('CTRL: User-requested sweep completed.')
        else:
            self.add_to_log('CTRL: ERROR ocurred during sweep.')
            QMessageBox.warning(self, 'Error during sweep',
                'An error occurred during the sweep cycle. '
                'Please check the microtome status in DM '
                'and the current Z position.', QMessageBox.Ok)
        self.restrict_gui(False)
        self.viewport.restrict_gui(False)
        self.set_status('')
        self.set_statusbar('Ready.')

    def save_viewport_screenshot(self):
        file_name, ok_button_clicked = QInputDialog.getText(
            self, 'Save current viewport screenshot as',
            'File name (.png will be added; File will be saved in '
            'current base directory): ', QLineEdit.Normal, 'current_viewport')
        if ok_button_clicked:
            self.viewport.grab_viewport_screenshot(
                os.path.join(self.acq.base_dir, file_name + '.png'))
            self.add_to_log('CTRL: Saved current viewport to base directory.')

# ======================= Test functions in third tab ==========================

    def test_get_mag(self):
        mag = self.sem.get_mag()
        self.add_to_log('SEM: Current magnification: ' + '{0:.2f}'.format(mag))

    def test_set_mag(self):
        self.sem.set_mag(1000)
        if self.sem.error_state > 0:
            self.add_to_log('SEM: ' + self.sem.error_info)
            self.sem.reset_error_state()
        else:
            self.add_to_log('SEM: Magnification set to 1000.00')

    def test_get_wd(self):
        wd = self.sem.get_wd()
        self.add_to_log(
            'SEM: Current working distance in mm: '
            + '{0:.4f}'.format(wd * 1000))

    def test_set_wd(self):
        self.sem.set_wd(0.006)
        if self.sem.error_state > 0:
            self.add_to_log('SEM: ' + self.sem.error_info)
            self.sem.reset_error_state()
        else:
            self.add_to_log('SEM: Working distance set to 6 mm.')

    def test_autofocus(self):
        self.sem.run_autofocus()
        self.add_to_log('SEM: SmartSEM autofocus routine called.')

    def test_autostig(self):
        self.sem.run_autostig()
        self.add_to_log('SEM: SmartSEM autostig routine called.')

    def test_autofocus_stig(self):
        self.sem.run_autofocus_stig()
        self.add_to_log('SEM: SmartSEM autofocus and autostig routine called.')

    def test_zeiss_api_version(self):
        self.sem.show_about_box()

    def test_get_stage(self):
        current_x = self.stage.get_x()
        if current_x is not None:
            self.add_to_log(
                '3VIEW: Current stage X position: '
                '{0:.2f}'.format(current_x))
        else:
            self.add_to_log(
                '3VIEW: Error - could not read current stage x position.')

    def test_set_stage(self):
        current_x = self.stage.get_x()
        self.stage.move_to_x(current_x + 10)
        self.add_to_log(
            '3VIEW: New stage X position should be: '
            + '{0:.2f}'.format(current_x + 10))

    def test_near_knife(self):
        if self.use_microtome:
            self.microtome.near_knife()
            self.add_to_log('3VIEW: Knife position should be NEAR')
        else:
            self.add_to_log('3VIEW: Microtome not active.')

    def test_clear_knife(self):
        if self.use_microtome:
            self.microtome.clear_knife()
            self.add_to_log('3VIEW: Knife position should be CLEAR')
        else:
            self.add_to_log('3VIEW: Microtome not active.')

    def test_stop_dm_script(self):
        if self.use_microtome:
            self.microtome.stop_script()
            self.add_to_log('3VIEW: STOP command sent to DM script.')
        else:
            self.add_to_log('3VIEW: Microtome not active.')

    def test_send_email(self):
        """Send test e-mail to the specified user email addresses."""
        self.add_to_log('CTRL: Trying to send test e-mail.')
        success, error_msg = self.notifications.send_email(
            'Test mail', 'This mail was sent for testing purposes.')
        if success:
            self.add_to_log('CTRL: E-mail was sent via '
                            + self.notifications.smtp_server)
            QMessageBox.information(
                self, 'E-mail test',
                'E-mail was sent via ' + self.notifications.smtp_server
                + ' to ' + str(self.notifications.user_email_addresses)
                + '. Check your inbox.',
                QMessageBox.Ok)
        else:
            self.add_to_log('CTRL: Error: Could not send e-mail.')
            QMessageBox.warning(
                self, 'E-mail test failed',
                'A error occurred while trying to send a test e-mail to '
                + str(self.notifications.user_email_addresses) + ' via '
                + self.notifications.smtp_server
                + ': ' + error_msg,
                QMessageBox.Ok)

    def test_plasma_cleaner(self):
        if self.plc_installed:
            self.add_to_log(
                'CTRL: Testing serial connection to plasma cleaner.')
            self.add_to_log('CTRL: ' + self.plasma_cleaner.version())
        else:
            self.add_to_log('CTRL: Plasma cleaner not installed/activated.')

    def test_server_request(self):
        url = self.cfg['sys']['metadata_server_url'] + '/version'
        status, command, msg = utils.meta_server_get_request(url)
        if status == 100:
            QMessageBox.warning(self, 'Server test',
                                'Server test failed. Server probably '
                                'not active.',
                                QMessageBox.Ok)
        else:
            QMessageBox.information(self, 'Server test',
                                    'Version: ' + str(msg),
                                    QMessageBox.Ok)

    def debris_detection_test(self):
        # Uses overview images t1.tif and t2.tif in current base directory
        # to run the debris detection in the current detection area.
        test_image1 = os.path.join(self.acq.base_dir, 't1.tif')
        test_image2 = os.path.join(self.acq.base_dir, 't2.tif')

        if os.path.isfile(test_image1) and os.path.isfile(test_image2):
            self.img_inspector.process_ov(test_image1, 0, 0)
            self.img_inspector.process_ov(test_image2, 0, 1)
            # Run the tests
            debris_detected0, msg0 = self.img_inspector.detect_debris(0, 0)
            debris_detected1, msg1 = self.img_inspector.detect_debris(0, 1)
            debris_detected2, msg2 = self.img_inspector.detect_debris(0, 2)
            QMessageBox.information(
                self, 'Debris detection test results',
                'Method 0:\n' + str(debris_detected0) + '; ' + msg0
                + '\nThresholds were (mean/stddev): '
                + str(self.img_inspector.mean_diff_threshold)
                + ', ' + str(self.img_inspector.stddev_diff_threshold)
                + '\n\nMethod 1: ' + str(debris_detected1) + '; ' + msg1
                + '\n\nMethod 2: ' + str(debris_detected2) + '; ' + msg2,
                QMessageBox.Ok)
            # Clean up:
            self.img_inspector.discard_last_ov(0)
            self.img_inspector.discard_last_ov(0)
        else:
            QMessageBox.warning(
                self, 'Debris detection test',
                'This test expects two test overview images (t1.tif and '
                't2.tif) in the current base directory.',
                QMessageBox.Ok)

    def custom_test(self):
        # Used for custom tests...
        pass

# ==============================================================================

    def initialize_plasma_cleaner(self):
        if not self.plc_initialized:
            result = QMessageBox.question(
                self, 'Initalizing plasma cleaner',
                'Is the plasma cleaner GV10x DS connected and switched on?',
                QMessageBox.Yes| QMessageBox.No)
            if result == QMessageBox.Yes:
                self.plasma_cleaner = PlasmaCleaner(
                    self.cfg['sys']['plc_com_port'])
                if self.plasma_cleaner.connection_established():
                    self.add_to_log('CTRL: Plasma cleaner initalized, ver. '
                                    + self.plasma_cleaner.version()[0])
                    self.plc_initialized = True
                    self.open_plasma_cleaner_dlg()
                else:
                    self.add_to_log(
                        'CTRL: Error: Plasma cleaner could not be initalized')
        else:
            self.open_plasma_cleaner_dlg()

    def start_acquisition(self):
        """Start or restart an acquisition. This function is called when user
           clicks on start button. All functionality is contained
           in module stack_acquisition.py
        """
        if (self.acq.slice_counter > self.acq.number_slices
                and self.acq.number_slices != 0):
            QMessageBox.warning(
                self, 'Check Slice Counter',
                'Slice counter is larger than maximum slice number. Please '
                'adjust the slice counter.',
                QMessageBox.Ok)
        elif (self.acq.slice_counter == self.acq.number_slices
                and self.acq.number_slices != 0):
            QMessageBox.information(
                self, 'Target number of slices reached',
                'The target number of slices has been acquired. Please click '
                '"Reset" to start a new stack.',
                QMessageBox.Ok)
        elif self.cfg_file == 'default.ini':
            QMessageBox.information(
                self, 'Save configuration under new name',
                'Please save the current configuration file "default.ini" '
                'under a new name before starting the stack.',
                QMessageBox.Ok)
        elif self.sem.is_eht_off():
            QMessageBox.warning(
                self, 'EHT off',
                'EHT / high voltage is off. Please turn '
                'it on before starting the acquisition.',
                QMessageBox.Ok)
        else:
            self.restrict_gui(True)
            self.viewport.restrict_gui(True)
            self.pushButton_startAcq.setText('START')
            self.pushButton_startAcq.setEnabled(False)
            self.pushButton_pauseAcq.setEnabled(True)
            self.pushButton_resetAcq.setEnabled(False)
            self.show_stack_acq_estimates()
            # Indicate in GUI that stack is running now
            self.set_status('Acquisition in progress')
            self.set_statusbar('Acquisition in progress.')

            # Start the thread running the stack acquisition
            # All source code in stack_acquisition.py
            # Thread is stopped by either stop or pause button
            stack_thread = threading.Thread(target=self.acq.run)
            stack_thread.start()

    def pause_acquisition(self):
        """Pause the acquisition after user has clicked 'Pause' button. Let
        user decide whether to stop immediately or after finishing current
        slice.
        """
        if not self.acq.acq_paused:
            dialog = PauseDlg()
            dialog.exec_()
            pause_type = dialog.pause_type
            if pause_type == 1 or pause_type == 2:
                self.add_to_log('CTRL: PAUSE command received.')
                self.pushButton_pauseAcq.setEnabled(False)
                self.acq.pause_acquisition(pause_type)
                self.pushButton_startAcq.setText('CONTINUE')
                QMessageBox.information(
                    self, 'Acquisition being paused',
                    'Please wait until the pause status is confirmed in '
                    'the log before interacting with the program.',
                    QMessageBox.Ok)

    def reset_acquisition(self):
        """Reset the acquisition status."""
        result = QMessageBox.question(
                    self, 'Reset stack',
                    'Are you sure you want to reset the stack? The slice '
                    'counter and ∆z will be set to zero. If the '
                    'current acquisition is paused or interrupted, the '
                    'status information of the current slice will be '
                    'deleted.',
                    QMessageBox.Yes| QMessageBox.No)
        if result == QMessageBox.Yes:
            self.add_to_log('CTRL: RESET command received.')
            self.acq.reset_acquisition()
            self.pushButton_resetAcq.setEnabled(False)
            self.pushButton_pauseAcq.setEnabled(False)
            self.pushButton_startAcq.setEnabled(True)
            self.label_sliceCounter.setText('---')
            self.progressBar.setValue(0)
            self.show_stack_acq_estimates()
            self.pushButton_startAcq.setText('START')

    def completion_stop(self):
        self.add_to_log('CTRL: Target slice number reached.')
        self.pushButton_resetAcq.setEnabled(True)
        QMessageBox.information(
            self, 'Acquisition complete',
            'The stack has been acquired.',
            QMessageBox.Ok)

    def remote_stop(self):
        self.add_to_log('CTRL: STOP/PAUSE command received remotely.')
        self.pushButton_resetAcq.setEnabled(True)
        self.pushButton_pauseAcq.setEnabled(False)
        self.pushButton_startAcq.setEnabled(True)
        self.pushButton_startAcq.setText('CONTINUE')
        QMessageBox.information(
            self, 'Acquisition stopped',
            'Acquisition was stopped remotely.',
            QMessageBox.Ok)

    def error_pause(self):
        """Notify user in main window that an error has occurred. All error
           handling inside stack_acquisition.py.
        """
        self.pushButton_resetAcq.setEnabled(True)
        self.pushButton_pauseAcq.setEnabled(False)
        self.pushButton_startAcq.setText('CONTINUE')
        QMessageBox.information(
            self, 'ERROR: Acquisition paused',
            'Acquisition was paused because an error has occured (see log).',
            QMessageBox.Ok)

    def acq_not_in_progress_update_gui(self):
        self.set_status('')
        self.set_statusbar('Ready.')
        self.restrict_gui(False)
        self.viewport.restrict_gui(False)
        self.pushButton_startAcq.setEnabled(True)
        self.pushButton_pauseAcq.setEnabled(False)
        if self.acq.acq_paused:
            self.pushButton_resetAcq.setEnabled(True)

    def leave_simulation_mode(self):
        reply = QMessageBox.information(
            self, 'Deactivate simulation mode',
            'Click OK to deactivate simulation mode and save the current '
            'settings. \nPlease note that you have to restart SBEMimage '
            'for the change to take effect.',
            QMessageBox.Ok | QMessageBox.Cancel)
        if reply == QMessageBox.Ok:
            self.simulation_mode = False
            self.actionLeaveSimulationMode.setEnabled(False)
            self.save_settings()

    def save_settings(self):
        if self.cfg_file != 'default.ini':
            if self.cfg['sys']['sys_config_file'] == 'system.cfg':
                # Preserve system.cfg as template, rename:
                self.cfg['sys']['sys_config_file'] = 'this_system.cfg'
            self.save_config_to_disk()
        elif self.acq.acq_paused:
            QMessageBox.information(
                self, 'Cannot save configuration',
                'The current configuration file "default.ini" cannot be '
                'modified. To save the current configuration to a new file '
                'name, please select "Save as new configuration file" from '
                'the menu.',
                QMessageBox.Ok)

    def save_config_to_disk(self):
        """Save the updated ConfigParser objects for the user and the
        system configuration to disk.
        """
        self.acq.save_to_cfg()
        self.gm.save_to_cfg()
        self.ovm.save_to_cfg()
        self.imported.save_to_cfg()
        self.autofocus.save_to_cfg()
        self.sem.save_to_cfg()
        if self.microtome is not None:
            self.microtome.save_to_cfg()
        self.cs.save_to_cfg()
        self.viewport.save_to_cfg()
        self.img_inspector.save_to_cfg()
        self.notifications.save_to_cfg()
        # Save settings from Main Controls
        self.cfg['sys']['simulation_mode'] = str(self.simulation_mode)

        # Write config to disk:
        with open(os.path.join('..', 'cfg', self.cfg_file), 'w') as f:
            self.cfg.write(f)
        # Also save system settings:
        with open(os.path.join(
            '..', 'cfg', self.cfg['sys']['sys_config_file']), 'w') as f:
            self.syscfg.write(f)
        self.add_to_log('CTRL: Settings saved to disk.')

    def closeEvent(self, event):
        if self.microtome is not None and self.microtome.error_state == 701:
            if self.sem is not None:
                self.sem.disconnect()
            print('\n\nError in configuration file. Aborted.\n')
            event.accept()
            sys.exit()
        elif not self.acq_in_progress:
            result = QMessageBox.question(
                self, 'Exit',
                'Are you sure you want to exit the program?',
                QMessageBox.Yes| QMessageBox.No)
            if result == QMessageBox.Yes:
                if not self.simulation_mode:
                    if (self.use_microtome
                            and self.microtome.device_name == 'Gatan 3View'):
                        self.microtome.stop_script()
                        self.add_to_log('3VIEW: Disconnected from DM/3View.')
                    elif (self.use_microtome
                        and self.microtome.device_name == 'ConnectomX katana'):
                        self.microtome.disconnect()
                    sem_log_msg = self.sem.disconnect()
                    self.add_to_log('SEM: ' + sem_log_msg)
                if self.plc_initialized:
                    plasma_log_msg = self.plasma_cleaner.close_port()
                    self.add_to_log(plasma_log_msg)
                if self.acq_paused:
                    if not(self.cfg_file == 'default.ini'):
                        QMessageBox.information(
                            self, 'Resume acquisition later',
                            'The current acquisition is paused. The current '
                            'settings and acquisition status will be saved '
                            'now, so that the acquisition can be resumed '
                            'after restarting the program with the current '
                            'configuration file.',
                            QMessageBox.Ok)
                        self.save_settings()
                    else:
                        result = QMessageBox.question(
                            self, 'Save settings?',
                            'Do you want to save the current settings to a '
                            'new configuration file?',
                            QMessageBox.Yes| QMessageBox.No)
                        if result == QMessageBox.Yes:
                            self.open_save_settings_new_file_dlg()
                else:
                    if not(self.cfg_file == 'default.ini'):
                        result = QMessageBox.question(
                            self, 'Save settings?',
                            'Do you want to save the current settings '
                            'to the configuration file '
                            + self.cfg_file + '? ',
                            QMessageBox.Yes| QMessageBox.No)
                        if result == QMessageBox.Yes:
                            self.save_settings()
                    else:
                        result = QMessageBox.question(
                            self, 'Save settings?',
                            'Do you want to save the current '
                            'settings to a new configuration file? ',
                            QMessageBox.Yes| QMessageBox.No)
                        if result == QMessageBox.Yes:
                            self.open_save_settings_new_file_dlg()
                self.viewport.active = False
                self.viewport.close()
                QApplication.processEvents()
                sleep(1)
                # Recreate status.dat to indicate that program was closed
                # normally and didn't crash:
                status_file = open('..\\cfg\\status.dat', 'w+')
                status_file.write(self.cfg_file)
                status_file.close()
                print('Closed by user.\n')
                event.accept()
            else:
                event.ignore()
        else:
            QMessageBox.information(
                self, 'Acquisition in progress',
                'If you want to quit, please first stop the current '
                'acquisition.',
                QMessageBox.Ok)
            event.ignore()

# ===================== Below: Focus Tool (ft) functions =======================

    def ft_initialize(self):
        """Initialize the Focus Tool's control variables and GUI elements."""
        # Focus tool (ft) control variables
        self.ft_mode = 0  # see ft_start() for explanation
        self.ft_selected_grid = 0
        self.ft_selected_tile = -1  # -1: none selected
        self.ft_selected_ov = -1
        self.ft_selected_wd = None
        self.ft_selected_stig_x = None
        self.ft_selected_stig_y = None
        self.ft_cycle_counter = 0
        self.ft_zoom = False

        # self.ft_locations: Focus locations around the centre of the selected
        # tile / starting position. The first cycle uses the centre coordinates.
        # For the following cycles, the stage is moved to neighbouring locations
        # in a clockwise direction to avoid (re)focusing on the same area of
        # the sample.
        self.ft_locations = [
            (0, 0),
            (600, 0),
            (600, 450),
            (0, 450),
            (-600, 450),
            (-600, 0),
            (-600, -450),
            (0, 450),
            (600, 450)]

        # Focus tool buttons
        self.pushButton_focusToolStart.clicked.connect(self.ft_start)
        self.pushButton_focusToolMove.clicked.connect(self.ft_open_move_dlg)
        self.pushButton_focusToolSet.clicked.connect(
            self.ft_open_set_params_dlg)
        # Default pixel size is 6 nm.
        self.spinBox_ftPixelSize.setValue(6)
        # Default dwell time is dwell time selector 4
        self.comboBox_dwellTime.addItems(map(str, self.sem.DWELL_TIME))
        self.comboBox_dwellTime.setCurrentIndex(4)
        # Selectors
        self.ft_update_grid_selector()
        self.ft_update_tile_selector()
        self.ft_update_ov_selector()
        # Initialize Pixmap for Focus Tool:
        self.ft_clear_display()

    def ft_clear_display(self):
        blank = QPixmap(512, 384)
        blank.fill(QColor(0, 0, 0))
        self.img_focusToolViewer.setPixmap(blank)

    def ft_start(self):
        """Run the through-focus cycle: (1) Move to selected tile or OV.
        (2) Acquire image series at specified settings. (3) Let user select
        the best image.
        """
        if self.ft_mode == 0: # User has clicked on "Run cycle"
            if (self.ft_selected_tile >=0) or (self.ft_selected_ov >= 0):
                self.ft_run_cycle()
            else:
                QMessageBox.information(
                    self, 'Select target tile/OV',
                    'Before starting a through-focus cycle, you must select a '
                    'tile or an overview image.',
                    QMessageBox.Ok)

        elif self.ft_mode == 1:
            # User has clicked 'Done' to select the best focus from the acquired
            # images. The selected working distance is saved for this tile/OV.
            self.ft_selected_wd += self.ft_fdeltas[self.ft_index]
            self.sem.set_wd(self.ft_selected_wd)
            # Save working distance for OV or in tile grid:
            if self.ft_selected_ov >= 0:
                self.ovm[self.ft_selected_ov].wd_stig_xy[0] = self.ft_selected_wd
            elif self.ft_selected_tile >= 0:
                self.gm[self.ft_selected_grid][self.ft_selected_tile].wd = (
                    self.ft_selected_wd)
                if self.gm[self.ft_selected_grid].use_wd_gradient:
                    # Recalculate with new wd:
                    self.gm[self.ft_selected_grid].calculate_wd_gradient()
                self.viewport.vp_draw()
            self.ft_reset()

        elif self.ft_mode == 2:
            # User has clicked 'Done' to select the best stigmation (X)
            # parameter. The selected stig_x parameter is saved.
            self.ft_selected_stig_x += self.ft_sdeltas[self.ft_index]
            self.sem.set_stig_x(self.ft_selected_stig_x)
            if self.ft_selected_ov >= 0:
                self.ovm[self.ft_selected_ov].wd_stig_xy[1] = (
                    self.ft_selected_stig_x)
            elif self.ft_selected_tile >= 0:
                self.gm[self.ft_selected_grid][
                        self.ft_selected_tile].stig_xy[0] = (
                    self.ft_selected_stig_x)
            self.ft_reset()

        elif self.ft_mode == 3:
            # User has clicked 'Done' to select the best stigmation (Y)
            # parameter. The selected stig_y parameter is saved.
            self.ft_selected_stig_y += self.ft_sdeltas[self.ft_index]
            self.sem.set_stig_y(self.ft_selected_stig_y)
            if self.ft_selected_ov >= 0:
                self.ovm[self.ft_selected_ov].wd_stig_xy[2] = (
                    self.ft_selected_stig_y)
            elif self.ft_selected_tile >= 0:
                self.gm[self.ft_selected_grid][
                        self.ft_selected_tile].stig_xy[1] = (
                    self.ft_selected_stig_y)
            self.ft_reset()

    def ft_open_set_params_dlg(self):
        """Open a dialog box to let user manually set the working distance and
        stigmation x/y for the selected tile/OV."""
        if (self.ft_selected_tile >=0) or (self.ft_selected_ov >= 0):
            dialog = FTSetParamsDlg(self.sem, self.ft_selected_wd,
                                    self.ft_selected_stig_x,
                                    self.ft_selected_stig_y,
                                    self.simulation_mode)
            if dialog.exec_():
                self.ft_selected_wd = dialog.new_wd
                self.ft_selected_stig_x = dialog.new_stig_x
                self.ft_selected_stig_y = dialog.new_stig_y
                self.ft_update_wd_display()
                self.ft_update_stig_display()
                if self.ft_selected_ov >= 0:
                    self.ovm[self.ft_selected_ov] = [
                        self.ft_selected_wd,
                        self.ft_selected_stig_x,
                        self.ft_selected_stig_y]
                elif self.ft_selected_tile >= 0:
                    self.gm[self.ft_selected_grid][self.ft_selected_tile].wd = (
                        self.ft_selected_wd)
                    self.gm[self.ft_selected_grid][
                            self.ft_selected_tile].stig_xy = (
                        [self.ft_selected_stig_x, self.ft_selected_stig_y])
                    if self.gm[self.ft_selected_grid].use_wd_gradient:
                        # Recalculate with new wd:
                        self.gm[self.ft_selected_grid].calculate_wd_gradient()
                    self.viewport.vp_draw()
                # Also set SEM to new values:
                self.sem.set_wd(self.ft_selected_wd)
                self.sem.set_stig_xy(
                    self.ft_selected_stig_x, self.ft_selected_stig_y)
        else:
            QMessageBox.information(
                self, 'Select target tile/OV',
                'To manually set WD/stigmation parameters, you must first '
                'select a tile or an overview.',
                QMessageBox.Ok)

    def ft_show_updated_stage_position(self):
        # Update stage position in main controls tab
        self.show_current_stage_xy()
        # Activate stage position indicator if not active already
        if not self.viewport.show_stage_pos:
            self.viewport.vp_activate_checkbox_show_stage_pos()
        # Set zoom
        self.cs.vp_scale = 8
        self.viewport.vp_adjust_zoom_slider()
        # Recentre at current stage position and redraw
        self.cs.vp_centre_dx_dy = self.cs.convert_to_d(self.stage.last_known_xy)
        self.viewport.vp_draw()

    def ft_open_move_dlg(self):
        """Open dialog box to let user manually move to the stage position of
        the currently selected tile/OV without acquiring a through-focus
        series. This can be used to move to a tile position to focus with the
        SEM control software and then manually set the tile/OV to the new focus
        parameters."""
        if (self.ft_selected_tile >=0) or (self.ft_selected_ov >= 0):
            dialog = FTMoveDlg(self.microtome, self.cs, self.gm,
                               self.ft_selected_grid, self.ft_selected_tile,
                               self.ft_selected_ov)
            if dialog.exec_():
                self.ft_cycle_counter = 0
                self.ft_show_updated_stage_position()
        else:
            QMessageBox.information(
                self, 'Select tile/OV',
                'You must first select a tile or an overview to use the '
                '"Move" function.',
                QMessageBox.Ok)

    def ft_run_cycle(self):
        """Restrict the GUI, read the cycle parameters from the GUI, and
        launch the cycle (stage move followed by through-focus acquisition)
        in a thread."""
        self.pushButton_focusToolStart.setText('Busy')
        self.pushButton_focusToolStart.setEnabled(False)
        self.pushButton_focusToolMove.setEnabled(False)
        self.pushButton_focusToolSet.setEnabled(False)
        self.spinBox_ftPixelSize.setEnabled(False)
        self.checkBox_zoom.setEnabled(False)
        self.comboBox_dwellTime.setEnabled(False)
        self.verticalSlider_ftDelta.setEnabled(False)
        self.radioButton_focus.setEnabled(False)
        self.radioButton_stigX.setEnabled(False)
        self.radioButton_stigY.setEnabled(False)
        self.comboBox_selectGridFT.setEnabled(False)
        self.comboBox_selectTileFT.setEnabled(False)
        self.comboBox_selectOVFT.setEnabled(False)
        # Disable menu
        self.menubar.setEnabled(False)
        # Disable the other tabs:
        self.tabWidget.setTabEnabled(0, False)
        self.tabWidget.setTabEnabled(2, False)
        # Restrict viewport:
        self.viewport.restrict_gui(True)
        # Use current WD/Stig if selected working distance == 0:
        if self.ft_selected_wd == 0:
            self.ft_selected_wd = self.sem.get_wd()
            self.ft_selected_stig_x, self.ft_selected_stig_y = (
                self.sem.get_stig_xy())
        self.ft_pixel_size = self.spinBox_ftPixelSize.value()
        self.ft_dwell_time = self.sem.DWELL_TIME[
            self.comboBox_dwellTime.currentIndex()]
        self.ft_slider_delta = self.verticalSlider_ftDelta.value() + 1
        self.ft_clear_display()
        QApplication.processEvents()
        ft_thread = threading.Thread(target=self.ft_move_and_acq_thread)
        ft_thread.start()

    def ft_move_and_acq_thread(self):
        """Move to the target stage position with error handling, then acquire
        through-focus series."""
        if self.ft_selected_ov >= 0:
            stage_x, stage_y = self.ovm[self.ft_selected_ov].centre_dx_dy
        elif self.ft_selected_tile >= 0:
            stage_x, stage_y = self.cs.convert_to_d(
                self.gm[self.ft_selected_grid][self.ft_selected_tile].sx_sy)
        # Get the shifts for the current focus area and add them to the centre
        # coordinates in the SEM coordinate system. Then convert to stage
        # coordinates and move.
        delta_x, delta_y = self.ft_locations[self.ft_cycle_counter]
        stage_x += delta_x * self.ft_pixel_size/1000
        stage_y += delta_y * self.ft_pixel_size/1000
        stage_x, stage_y = self.cs.convert_to_s((stage_x, stage_y))
        move_success = True
        self.stage.move_to_xy((stage_x, stage_y))
        if self.stage.error_state > 0:
            self.stage.reset_error_state()
            # Try again
            sleep(2)
            self.stage.move_to_xy((stage_x, stage_y))
            if self.stage.error_state > 0:
                move_success = False
                self.add_to_log('CTRL: Stage failed to move to selected tile '
                                'for focus tool cycle.')
        # Use signal for update because we are in the focus tool acq thread
        self.trigger.transmit('UPDATE XY FT')
        if move_success:
            if self.radioButton_focus.isChecked():
                self.ft_delta = (
                    0.00000004 * self.ft_slider_delta * self.ft_pixel_size)
                self.ft_acquire_focus_series()

            if self.radioButton_stigX.isChecked():
                self.ft_delta = (
                    0.008 * self.ft_slider_delta * self.ft_pixel_size)
                self.ft_acquire_stig_series(0)

            if self.radioButton_stigY.isChecked():
                self.ft_delta = (
                    0.008 * self.ft_slider_delta * self.ft_pixel_size)
                self.ft_acquire_stig_series(1)
        else:
            self.ft_reset()

    def ft_reset(self):
        """Reset focus tool GUI to starting configuration."""
        self.pushButton_focusToolStart.setText('Run cycle')
        self.pushButton_focusToolStart.setEnabled(True)
        self.pushButton_focusToolMove.setEnabled(True)
        self.pushButton_focusToolSet.setEnabled(True)
        self.spinBox_ftPixelSize.setEnabled(True)
        self.checkBox_zoom.setEnabled(True)
        self.comboBox_dwellTime.setEnabled(True)
        self.verticalSlider_ftDelta.setEnabled(True)
        self.radioButton_focus.setEnabled(True)
        self.radioButton_stigX.setEnabled(True)
        self.radioButton_stigY.setEnabled(True)
        self.comboBox_selectGridFT.setEnabled(True)
        self.comboBox_selectTileFT.setEnabled(True)
        self.comboBox_selectOVFT.setEnabled(True)
        # Enable menu
        self.menubar.setEnabled(True)
        # Enable the other tabs:
        self.tabWidget.setTabEnabled(0, True)
        self.tabWidget.setTabEnabled(2, True)
        # Unrestrict viewport:
        self.viewport.restrict_gui(False)
        self.ft_mode = 0

    def ft_series_complete(self):
        self.pushButton_focusToolStart.setText('Done')
        self.pushButton_focusToolStart.setEnabled(True)
        # Increase counter to move to fresh area for next cycle:
        self.ft_cycle_counter += 1
        # Go back to the centre after a full clockwise cycle
        if self.ft_cycle_counter > 8:
            self.ft_cycle_counter = 0

    def ft_acquire_focus_series(self):
        """Acquire through-focus series."""
        self.sem.apply_frame_settings(
            1, self.ft_pixel_size, self.ft_dwell_time)
        self.sem.set_beam_blanking(0)
        self.ft_series_img = []
        self.ft_series_wd_values = []
        deltas = [-4, -3, -2, -1, 0, 1, 2, 3, 4]
        self.ft_fdeltas = [self.ft_delta * x for x in deltas]
        for i in range(9):
            self.sem.set_wd(self.ft_selected_wd + self.ft_fdeltas[i])
            self.ft_series_wd_values.append(
                self.ft_selected_wd + self.ft_fdeltas[i])
            filename = os.path.join(
                self.acq.base_dir, 'workspace', 'ft' + str(i) + '.bmp')
            self.sem.acquire_frame(filename)
            self.ft_series_img.append(QPixmap(filename))
        self.sem.set_beam_blanking(1)
        # Display image with current focus:
        self.ft_index = 4
        self.ft_display_during_cycle()
        self.ft_mode = 1
        self.ft_series_complete()

    def ft_acquire_stig_series(self, xy_choice):
        """Acquire image series with incrementally changing XY stigmation
        parameters."""
        self.sem.apply_frame_settings(
            1, self.ft_pixel_size, self.ft_dwell_time)
        self.sem.set_beam_blanking(0)
        self.ft_series_img = []
        self.ft_series_stig_x_values = []
        self.ft_series_stig_y_values = []
        deltas = [-4, -3, -2, -1, 0, 1, 2, 3, 4]
        self.ft_sdeltas = [self.ft_delta * x for x in deltas]
        for i in range(9):
            if xy_choice == 0:
                self.sem.set_stig_x(
                    self.ft_selected_stig_x + self.ft_sdeltas[i])
                self.ft_series_stig_x_values.append(
                    self.ft_selected_stig_x + self.ft_sdeltas[i])
            else:
                self.sem.set_stig_y(
                    self.ft_selected_stig_y + self.ft_sdeltas[i])
                self.ft_series_stig_y_values.append(
                    self.ft_selected_stig_y + self.ft_sdeltas[i])
            filename = os.path.join(
                self.acq.base_dir, 'workspace', 'ft' + str(i) + '.bmp')
            self.sem.acquire_frame(filename)
            self.ft_series_img.append(QPixmap(filename))
        self.sem.set_beam_blanking(1)
        # Display image at current stigmation setting:
        self.ft_index = 4
        self.ft_display_during_cycle()
        if xy_choice == 0:
            self.ft_mode = 2
        else:
            self.ft_mode = 3
        self.ft_series_complete()

    def ft_display_during_cycle(self):
        if self.ft_zoom:
            cropped_img = self.ft_series_img[self.ft_index].copy(
                QRect(128, 96, 256, 192))
            self.img_focusToolViewer.setPixmap(cropped_img.scaledToWidth(512))
        else:
            self.img_focusToolViewer.setPixmap(
                self.ft_series_img[self.ft_index])
        # Display current wd/stig settings:
        if self.radioButton_focus.isChecked():
            self.lineEdit_currentFocus.setText('{0:.6f}'.format(
                self.ft_series_wd_values[self.ft_index] * 1000))
        if self.radioButton_stigX.isChecked():
            self.lineEdit_currentStigX.setText('{0:.6f}'.format(
                self.ft_series_stig_x_values[self.ft_index]))
        if self.radioButton_stigY.isChecked():
            self.lineEdit_currentStigY.setText('{0:.6f}'.format(
                self.ft_series_stig_y_values[self.ft_index]))

    def ft_move_up(self):
        if self.ft_mode > 0:
            if self.ft_index < 8:
                self.ft_index += 1
                self.ft_display_during_cycle()

    def ft_move_down(self):
        if self.ft_mode > 0:
            if self.ft_index > 0:
                self.ft_index -= 1
                self.ft_display_during_cycle()

    def ft_update_stig_display(self):
        self.lineEdit_currentStigX.setText(
            '{0:.6f}'.format(self.ft_selected_stig_x))
        self.lineEdit_currentStigY.setText(
            '{0:.6f}'.format(self.ft_selected_stig_y))

    def ft_update_wd_display(self):
        self.lineEdit_currentFocus.setText(
            '{0:.6f}'.format(self.ft_selected_wd * 1000))

    def ft_clear_wd_stig_display(self):
        self.lineEdit_currentFocus.setText('')
        self.lineEdit_currentStigX.setText('')
        self.lineEdit_currentStigY.setText('')

    def ft_update_grid_selector(self, grid_index=0):
        if grid_index >= self.gm.number_grids:
            grid_index = 0
        self.comboBox_selectGridFT.blockSignals(True)
        self.comboBox_selectGridFT.clear()
        self.comboBox_selectGridFT.addItems(self.gm.grid_selector_list())
        self.comboBox_selectGridFT.setCurrentIndex(grid_index)
        self.ft_selected_grid = grid_index
        self.comboBox_selectGridFT.currentIndexChanged.connect(
            self.ft_change_grid_selection)
        self.comboBox_selectGridFT.blockSignals(False)

    def ft_update_tile_selector(self, current_tile=-1):
        self.comboBox_selectTileFT.blockSignals(True)
        self.comboBox_selectTileFT.clear()
        # If wd gradient activated for selected grid, only show reference tiles!
        if self.gm[self.ft_selected_grid].use_wd_gradient:
            self.comboBox_selectTileFT.addItems(
                ['Select tile']
                + self.gm[self.ft_selected_grid].wd_gradient_ref_tile_selector_list())
            self.label_AFnotification.setText(
                'Adaptive focus active in this grid.')
        else:
            self.comboBox_selectTileFT.addItems(
                ['Select tile']
                + self.gm[self.ft_selected_grid].tile_selector_list())
            self.label_AFnotification.setText('')

        self.comboBox_selectTileFT.setCurrentIndex(current_tile + 1)
        if (self.gm[self.ft_selected_grid].use_wd_gradient
            and current_tile >= 0):
            self.ft_selected_tile = (
                self.gm[self.ft_selected_grid].wd_gradient_ref_tiles[
                    current_tile])
        else:
            self.ft_selected_tile = current_tile
        self.comboBox_selectTileFT.currentIndexChanged.connect(
            self.ft_load_selected_tile)
        self.comboBox_selectTileFT.blockSignals(False)

    def ft_update_ov_selector(self, ov_index=-1):
        if ov_index >= self.ovm.number_ov:
            ov_index = -1
        self.comboBox_selectOVFT.blockSignals(True)
        self.comboBox_selectOVFT.clear()
        self.comboBox_selectOVFT.addItems(
            ['Select OV'] + self.ovm.ov_selector_list())
        self.comboBox_selectOVFT.setCurrentIndex(ov_index + 1)
        self.ft_selected_ov = ov_index
        self.comboBox_selectOVFT.currentIndexChanged.connect(
            self.ft_load_selected_ov)
        self.comboBox_selectOVFT.blockSignals(False)

    def ft_change_grid_selection(self):
        self.ft_selected_grid = self.comboBox_selectGridFT.currentIndex()
        self.ft_update_tile_selector()

    def ft_load_selected_tile(self):
        current_selection = self.comboBox_selectTileFT.currentIndex() - 1
        if (self.gm[self.ft_selected_grid].use_wd_gradient
            and current_selection >= 0):
            self.ft_selected_tile = (
                self.gm[self.ft_selected_grid].wd_gradient_ref_tiles[
                    current_selection])
        else:
            self.ft_selected_tile = current_selection
        # show current focus and stig:
        if self.ft_selected_tile >= 0:
            self.ft_update_ov_selector(-1)
            self.ft_selected_wd = (
                self.gm[self.ft_selected_grid][self.ft_selected_tile].wd)
            self.ft_selected_stig_x, self.ft_selected_stig_y = (
                self.gm[self.ft_selected_grid][self.ft_selected_tile].stig_xy)
            self.ft_update_wd_display()
            self.ft_update_stig_display()
        elif self.ft_selected_ov == -1:
            self.ft_clear_wd_stig_display()

        if (self.acq.use_autofocus
            and self.gm[self.ft_selected_grid][
                        self.ft_selected_tile].autofocus_active):
            self.label_AFnotification.setText(
                'WD/STIG of selected tile are being tracked.')
        elif self.gm[self.ft_selected_grid].use_wd_gradient:
            self.label_AFnotification.setText(
                'Adaptive focus active in this grid.')
        else:
            self.label_AFnotification.setText('')
        self.ft_cycle_counter = 0
        # Clear current image:
        self.ft_clear_display()

    def ft_load_selected_ov(self):
        self.ft_selected_ov = self.comboBox_selectOVFT.currentIndex() - 1
        if self.ft_selected_ov >= 0:
            self.ft_update_tile_selector(-1)
            (self.ft_selected_wd, self.ft_selected_stig_x,
             self.ft_selected_stig_y) = self.ovm[self.ft_selected_ov].wd_stig_xy
            self.ft_update_wd_display()
            self.ft_update_stig_display()
        elif self.ft_selected_tile == -1:
            self.ft_clear_wd_stig_display()
        self.ft_cycle_counter = 0
        # Clear current image:
        self.ft_clear_display()

    def ft_set_selection_from_mv(self):
        """Load the tile/OV selected in the viewport with mouse click and
        context menu."""
        selected_ov = self.viewport.selected_ov
        selected_grid = self.viewport.selected_grid
        selected_tile = self.viewport.selected_tile
        if (selected_grid is not None) and (selected_tile is not None):
            self.ft_selected_grid = selected_grid
            if self.gm[selected_grid].use_wd_gradient:
                af_tiles = self.gm[selected_grid].wd_gradient_ref_tiles
                if selected_tile in af_tiles:
                    self.ft_selected_tile = af_tiles.index(selected_tile)
                else:
                    self.ft_selected_tile = -1
            else:
                self.ft_selected_tile = selected_tile
            self.comboBox_selectGridFT.blockSignals(True)
            self.comboBox_selectGridFT.setCurrentIndex(self.ft_selected_grid)
            self.comboBox_selectGridFT.blockSignals(False)
            self.comboBox_selectTileFT.blockSignals(True)
            self.comboBox_selectTileFT.setCurrentIndex(
                self.ft_selected_tile + 1)
            self.comboBox_selectTileFT.blockSignals(False)
            self.comboBox_selectOVFT.blockSignals(True)
            self.comboBox_selectOVFT.setCurrentIndex(0)
            self.comboBox_selectOVFT.blockSignals(False)
            self.ft_load_selected_tile()
            self.ft_selected_ov = -1
        elif selected_ov is not None:
            self.ft_selected_ov = selected_ov
            self.comboBox_selectOVFT.blockSignals(True)
            self.comboBox_selectOVFT.setCurrentIndex(self.ft_selected_ov + 1)
            self.comboBox_selectOVFT.blockSignals(False)
            self.comboBox_selectTileFT.blockSignals(True)
            self.comboBox_selectTileFT.setCurrentIndex(0)
            self.comboBox_selectTileFT.blockSignals(False)
            self.ft_load_selected_ov()
            self.ft_selected_tile = -1
        # Clear current image:
        self.ft_clear_display()
        # Switch to Focus Tool tab:
        self.tabWidget.setCurrentIndex(1)
        self.ft_cycle_counter = 0

    def ft_toggle_zoom(self):
        self.ft_zoom ^= True
        if self.ft_mode > 0:
            self.ft_display_during_cycle()

    def keyPressEvent(self, event):
        if (type(event) == QKeyEvent) and (self.tabWidget.currentIndex() == 1):
            if event.key() == Qt.Key_PageUp:
                self.ft_move_up()
            elif event.key() == Qt.Key_PageDown:
                self.ft_move_down()

    def wheelEvent(self, event):
        if self.tabWidget.currentIndex() == 1:
            if event.angleDelta().y() > 0:
                self.ft_move_up()
            elif event.angleDelta().y() < 0:
                self.ft_move_down()<|MERGE_RESOLUTION|>--- conflicted
+++ resolved
@@ -962,9 +962,9 @@
         if not os.path.exists(target_dir):
             self.try_to_create_directory(target_dir)
         import_wafer_dlg = ImportWaferImageDlg(
-            self.acq, self.imported, self.viewport,
+            self.acq, self.imported,
             os.path.dirname(self.gm.magc_sections_path),
-            self.trigger, self.queue)
+            self.trigger)
 
     def magc_add_section(self):
         self.gm.add_new_grid()
@@ -1010,32 +1010,18 @@
         self.update_from_grid_dlg()
 
     def magc_open_import_dlg(self):
-<<<<<<< HEAD
         gui_items = {'section_table': self.tableView_magc_sections,}
         dialog = ImportMagCDlg(self.acq, self.gm, self.sem, self.imported,
-                               self.viewport, gui_items,
-                               self.trigger, self.queue)
-=======
-        gui_items = {'sectionList': self.tableView_magc_sectionList,}
-        dialog = ImportMagCDlg(self.cfg, self.gm, self.cs, self.stage,
-                               self.sem, self.ovm, self.viewport, gui_items,
-                               self.trigger)
->>>>>>> d65d5cb5
+                               gui_items, self.trigger)
         if dialog.exec_():
             # self.tabWidget.setTabEnabled(3, True)
             self.update_from_grid_dlg()
 
     def magc_open_wafer_calibration_dlg(self):
         dialog = WaferCalibrationDlg(self.cfg, self.stage, self.ovm, self.cs,
-<<<<<<< HEAD
-                                     self.gm, self.viewport, self.imported,
-                                     self.queue, self.trigger)
-=======
-                                     self.gm, self.viewport, self.trigger)
->>>>>>> d65d5cb5
+                                     self.gm, self.imported, self.trigger)
         if dialog.exec_():
             pass
-
 # --------------------------- End of MagC tab ----------------------------------
 
 
