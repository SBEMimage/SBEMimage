# -*- coding: utf-8 -*-

# ==============================================================================
#   This source file is part of SBEMimage (github.com/SBEMimage)
#   (c) 2018-2022 Friedrich Miescher Institute for Biomedical Research, Basel,
#   and the SBEMimage developers.
#   This software is licensed under the terms of the MIT License.
#   See LICENSE.txt in the project root folder.
# ==============================================================================

"""This module contains MainControls, the main window of the application, from
which the acquisition thread is started.

The 'Main Controls' window consists of four tabs:
    (1) Main controls: action buttons, settings, stack progress and main log;
    (2) Focus tool;
    (3) Functions for testing/debugging;
    (4) Array module.

The 'Main Controls' window is a QMainWindow, and it launches the Viewport
window (in viewport.py) as a QWidget.
"""
import os
import sys
from typing import Optional
from time import sleep

from PyQt5.QtWidgets import QFileDialog, QHeaderView
#import json
#import copy
#import xml.etree.ElementTree as ET

from qtpy.QtWidgets import QApplication, QMainWindow, QMessageBox, QInputDialog, QLineEdit, \
                            QAbstractItemView, QPushButton, QProgressDialog
from qtpy.QtCore import Qt, QRect, QSize, QEvent, QItemSelection, QItemSelectionModel
from qtpy.QtGui import QIcon, QPalette, QColor, QPixmap, QKeyEvent, \
                        QStatusTipEvent, QStandardItem, QStandardItemModel
from qtpy.uic import loadUi

import acq_func
import constants
import utils
from constants import VERSION, Error
from image_io import imread
from sem_control import SEM
from microtome_control import Microtome
from stage import Stage
from plasma_cleaner import PlasmaCleaner
from acquisition import Acquisition
from notifications import Notifications
from overview_manager import OverviewManager
from ImportedImage import ImportedImages
from grid_manager import GridManager
from template_manager import TemplateManager
from coordinate_system import CoordinateSystem
from viewport import Viewport
from image_inspector import ImageInspector
from autofocus import Autofocus
from tcp_remote import TCPRemote
from main_controls_dlg_windows import SEMSettingsDlg, MicrotomeSettingsDlg, \
                                      GridSettingsDlg, OVSettingsDlg, \
                                      AcqSettingsDlg, PreStackDlg, PauseDlg, \
                                      AutofocusSettingsDlg, DebrisSettingsDlg, \
                                      EmailMonitoringSettingsDlg, \
                                      ImageMonitoringSettingsDlg, ExportDlg, \
                                      SaveConfigDlg, PlasmaCleanerDlg, \
                                      VariablePressureDlg, ChargeCompensatorDlg, \
                                      ApproachDlg, MirrorDriveDlg, EHTDlg, \
                                      StageCalibrationDlg, MagCalibrationDlg, \
                                      GrabFrameDlg, FTSetParamsDlg, FTMoveDlg, \
                                      AskUserDlg, UpdateDlg, CutDurationDlg, \
                                      KatanaSettingsDlg, SendCommandDlg, \
                                      MotorTestDlg, MotorStatusDlg, AboutBox, \
                                      GCIBSettingsDlg, RunAutofocusDlg, TCPSettingsDlg

from array_dlg_windows import ArrayCalibrationDlg #, ImportZENExperimentDlg


class MainControls(QMainWindow):

    def __init__(self, config, sysconfig, config_file):
        super().__init__()
        self.cfg = config
        self.syscfg = sysconfig
        self.cfg_file = config_file
        self.syscfg_file = self.cfg['sys']['sys_config_file']

        # Show progress bar in console during start-up. The percentages are
        # just estimates, but helpful for user to see that initialization
        # is in progress.
        utils.show_progress_in_console(0)

        # Set up the main control variables
        self.busy = False
        self.simulation_mode = (
            self.cfg['sys']['simulation_mode'].lower() == 'true')
        self.magc_mode = (self.cfg['sys']['magc_mode'].lower() == 'true')
        self.multisem_mode = (
            self.cfg['sys']['multisem_mode'].lower() == 'true'
            and self.syscfg['device']['sem'] == 'ZEISS MultiSEM')
        self.use_microtome = (
            self.cfg['sys']['use_microtome'].lower() == 'true')
        self.statusbar_msg = ''
        self.acq_notes_saved = True

        # If workspace folder does not exist, create it.
        workspace_dir = os.path.join(self.cfg['acq']['base_dir'], 'workspace')
        if not os.path.exists(workspace_dir):
            self.try_to_create_directory(workspace_dir)

        # Current OV and grid indices selected from dropdown list,
        # displayed in Main Controls GUI.
        self.ov_index_dropdown = 0
        self.grid_index_dropdown = 0

        # Set up trigger and queue to update Main Controls from the
        # acquisition thread or dialog windows.
        self.trigger = utils.Trigger()
        self.trigger.signal.connect(self.process_signal)
        
        utils.show_progress_in_console(10)

        # Initialize SEM
        if self.syscfg['device']['sem'] == 'ZEISS MultiSEM':
            from sem_control_zeiss import SEM_MultiSEM
            QMessageBox.critical(
                self, 'STAGE COLLISION WARNING - MULTISEM',
                'THIS MODULE FOR MULTISEM IS STILL IN DEVELOPMENT.\n\n\n\n'
                'IT CAN PRODUCE UNSAFE STAGE MOVEMENTS LEADING TO '
                'COLLISIONS WITH THE LENS. \n\n\n\n'
                '\n ONLY PROCEED IF YOU KNOW WHAT YOU ARE DOING',
                QMessageBox.Ok)
            self.sem = SEM_MultiSEM(self.cfg, self.syscfg)

        elif self.syscfg['device']['sem'].startswith('ZEISS'):
            # Create SEM instance to control SEM via SmartSEM API
            from sem_control_zeiss import SEM_SmartSEM
            self.sem = SEM_SmartSEM(self.cfg, self.syscfg)
            if self.sem.error_state != Error.none:
                QMessageBox.warning(
                    self, 'Error initializing SmartSEM Remote API',
                    'initialisation of the SmartSEM Remote API failed. Please '
                    'verify that the Remote API is installed and configured '
                    'correctly.'
                    '\nSBEMimage will be run in simulation mode.',
                    QMessageBox.Ok)
                self.simulation_mode = True
        elif self.syscfg['device']['sem'].startswith('TESCAN'):
            # TESCAN, only for testing at this point
            # Create SEM instance to control SEM via SharkSEM API
            from sem_control_tescan import SEM_SharkSEM
            self.sem = SEM_SharkSEM(self.cfg, self.syscfg)
            if self.sem.error_state != Error.none:
                QMessageBox.warning(
                    self, 'Error initializing TESCAN SharkSEM API',
                    'TESCAN SharkSEM API could not be initialized / '
                    'connection to SEM failed.'
                    '\nSBEMimage will be run in simulation mode.',
                    QMessageBox.Ok)
                self.simulation_mode = True
        elif self.syscfg['device']['sem'].startswith('TFS'):
            # Create SEM instance to control SEM via Phenom API
            from sem_control_tfs import SEM_Phenom
            self.sem = SEM_Phenom(self.cfg, self.syscfg)
            if self.sem.error_state != Error.none:
                QMessageBox.warning(
                    self, 'Error initializing Phenom Remote API',
                    'initialisation of the Phenom Remote API failed. Please '
                    'verify that the Remote API is installed and configured '
                    'correctly.'
                    '\n' + self.sem.error_info +
                    '\nSBEMimage will be run in simulation mode.',
                    QMessageBox.Ok)
                self.simulation_mode = True
        elif self.syscfg['device']['sem'] == 'Mock SEM':
            from sem_control_mock import SEM_Mock
            self.sem = SEM_Mock(self.cfg, self.syscfg)
        elif self.syscfg['device']['sem'] == 'Unknown':
            # SBEMimage started with default configuration, no SEM selected yet.
            # Use base class in simulation mode
            self.sem = SEM(self.cfg, self.syscfg)
            self.simulation_mode = True
        else:
            # Unknown model selected, show warning and use base class to support
            # simulation mode
            self.sem = SEM(self.cfg, self.syscfg)
            utils.log_warning(
                'SEM', 'No SEM or incompatible model selected.')
            QMessageBox.warning(
                self, 'No SEM selected',
                'No SEM or an incompatible model was selected. '
                'Restart SBEMimage and click on "SEM/microtome setup" to '
                'load presets for supported models, or manually check '
                'your system configuration file.'
                '\n\nSBEMimage will be run in simulation mode.',
                QMessageBox.Ok)
            self.simulation_mode = True

        utils.show_progress_in_console(20)

        # Initialize coordinate system object
        self.cs = CoordinateSystem(self.cfg, self.syscfg)

        # Set up the objects to manage overviews, grids
        self.ovm = OverviewManager(self.cfg, self.sem, self.cs)
        self.gm = GridManager(self.cfg, self.sem, self.cs)
        self.tm = TemplateManager(self.ovm)

        utils.show_progress_in_console(30)

        # Initialize microtome
        if (self.use_microtome
                and self.syscfg['device']['microtome'] == 'Gatan 3View'):
            # Create object for 3View microtome (control via DigitalMicrograph)
            from microtome_control_gatan import Microtome_3View
            self.microtome = Microtome_3View(self.cfg, self.syscfg)
            if self.microtome.error_state in [Error.dm_init, Error.dm_comm_send, Error.dm_comm_response, Error.dm_comm_retval]:
                utils.log_warning('CTRL', 'Error initializing DigitalMicrograph API')
                QMessageBox.warning(
                    self, 'Error initializing DigitalMicrograph API',
                    'Have you forgotten to start the communication '
                    'script in DM? \nIf yes, please load the '
                    'script and click "Execute".'
                    '\n\nIs the Z coordinate negative? \nIf yes, '
                    'please set it to zero or a positive value.',
                    QMessageBox.Retry)
                # Try again
                self.microtome = Microtome_3View(self.cfg, self.syscfg)
                if self.microtome.error_state in [Error.dm_init, Error.dm_comm_send, Error.dm_comm_response, Error.dm_comm_retval]:
                    utils.log_error('CTRL', 'Error initializing DigitalMicrograph API')
                    QMessageBox.warning(
                        self, 'Error initializing DigitalMicrograph API',
                        'The second attempt to initialise the DigitalMicrograph '
                        'API failed.\nSBEMimage will be run in simulation '
                        'mode.',
                        QMessageBox.Ok)
                    self.simulation_mode = True
                else:
                    utils.log_info(
                        'CTRL',
                        'Second attempt to initialize '
                        'DigitalMicrograph API successful.')
        elif (self.use_microtome
                and self.syscfg['device']['microtome'] == 'ConnectomX katana'):
            # Initialize katana microtome
            from microtome_control_katana import Microtome_katana
            self.microtome = Microtome_katana(self.cfg, self.syscfg)
        elif (self.use_microtome
                and self.syscfg['device']['microtome'] == 'GCIB'):
            from microtome_control_gcib import GCIB
            self.microtome = GCIB(self.cfg, self.syscfg, self.sem)
        elif (self.use_microtome
                and self.syscfg['device']['microtome'] == 'Unknown'):
            # Started with default system configuration for the first time; use base class
            self.microtome = Microtome(self.cfg, self.syscfg)
        elif (self.use_microtome
                and self.syscfg['device']['microtome'] == 'Mock Microtome'):
            from microtome_control_mock import Microtome_Mock
            self.microtome = Microtome_Mock(self.cfg, self.syscfg)
        else:
            # No microtome or unknown device
            # Show warning if use_microtome set to True
            if self.use_microtome:
                utils.log_error('CTRL', 'Unknown microtome selected, SEM stage will be used.')
                QMessageBox.warning(
                    self, 'Unknown microtome model selected',
                    'An unknown microtome model was selected. '
                    'Restart SBEMimage and click on "SEM/microtome setup" to '
                    'load presets for supported models, or manually check '
                    'your system configuration file.',
                    QMessageBox.Ok)
            self.use_microtome = False
            self.cfg['sys']['use_microtome'] == 'False'
            self.microtome = None

        if self.microtome is not None and self.microtome.error_state == Error.configuration:
            QMessageBox.warning(
                self, 'Error loading microtome configuration',
                'While loading the microtome settings SBEMimage encountered '
                'the following error: \n'
                + self.microtome.error_info
                + '\nPlease inspect the configuration file(s). SBEMimage will '
                'be closed.',
                QMessageBox.Ok)
            self.close()

        utils.show_progress_in_console(60)

        # Initialize the stage object to control either the microtome
        # or SEM stage
        self.stage = Stage(self.sem, self.microtome,
                           self.use_microtome)

        self.img_inspector = ImageInspector(self.cfg, self.ovm, self.gm)

        self.autofocus = Autofocus(self.cfg, self.sem, self.gm)

        self.notifications = Notifications(self.cfg, self.syscfg, self.trigger)
        
        self.tcp_remote = TCPRemote(self.cfg)

        self.acq = Acquisition(self.cfg, self.syscfg, self.sem, self.microtome,
                               self.stage, self.ovm, self.gm, self.cs, 
                               self.img_inspector, self.autofocus, 
                               self.notifications, self.tcp_remote, self.trigger)
        # enable pause while milling
        if self.use_microtome and (self.syscfg['device']['microtome'] == '6'):
            self.microtome.acq = self.acq
        # Check if plasma cleaner is installed and load its COM port.
        self.cfg['sys']['plc_installed'] = self.syscfg['plc']['installed']
        self.cfg['sys']['plc_com_port'] = self.syscfg['plc']['com_port']
        self.plc_installed = (
            self.cfg['sys']['plc_installed'].lower() == 'true')
        self.plc_initialized = False

        # Check if VP and FCC installed
        self.cfg['sys']['vp_installed'] = self.syscfg['vp']['installed']
        if self.syscfg['vp']['installed'].lower() == 'true':
            self.vp_installed = self.sem.has_vp()
        else:
            self.vp_installed = False

        if self.syscfg['device']['sem'].startswith('ZEISS'):
            self.fcc_installed = self.sem.has_fcc()
        else:
            self.fcc_installed = False

        # set up imported images
        self.imported = ImportedImages(self.cfg, self.acq.base_dir)

        # Notify user if imported images could not be loaded
        for i in range(len(self.imported)):
            if self.imported[i].image is None:
                QMessageBox.warning(self, 'Error loading imported image',
                                          f'Imported image number {i} could not '
                                          f'be loaded. Check if the folder containing '
                                          f'the image ({self.imported[i].image_src}) was deleted or '
                                          f'moved, or if the image file is damaged or in '
                                          f'the wrong format.', QMessageBox.Ok)
                utils.log_error(
                    'CTRL', f'Error loading imported image {i}')

        self.initialize_main_controls_gui()

        # Set up grid/tile selectors.
        self.update_main_controls_grid_selector()
        self.update_main_controls_ov_selector()

        # Display current settings and stage position in Main Controls Window.
        self.show_current_settings()
        self.show_current_stage_xy()
        self.show_current_stage_z()

        # Show estimates for stack acquisition
        self.show_stack_acq_estimates()

        # Restrict GUI (microtome-specific functionality) if no microtome used
        if not self.use_microtome or self.syscfg['device']['microtome'] == '6':
            self.restrict_gui_for_sem_stage()

        if self.syscfg['device']['microtome'] != '6':
            self.restrict_gui_wo_gcib()

        # Now show main window:
        self.show()
        QApplication.processEvents()

        utils.show_progress_in_console(80)

        # First log messages
        utils.log_info('CTRL', 'SBEMimage Version ' + VERSION)

        # Initialize viewport window
        self.viewport = Viewport(self.cfg, self.sem, self.stage, self.cs,
                                 self.ovm, self.gm, self.imported,
                                 self.autofocus, self.acq, self.img_inspector,
                                 self.trigger, self.tm)
        self.viewport.show()

        # Draw the viewport canvas
        self.viewport.vp_draw()

        # Initialize focus tool
        self.ft_initialize()

        # When simulation mode active, disable all acquisition-related functions
        if self.simulation_mode:
            self.restrict_gui_for_simulation_mode()
        else:
            self.actionLeaveSimulationMode.setEnabled(False)

        self.show_stack_progress()
        self.pushButton_resetAcq.setEnabled(True)

        # Check if there is a previous acquisition to be restarted.
        if self.acq.acq_paused:
            self.pushButton_startAcq.setText('CONTINUE')

        # *** for debugging ***
        #self.restrict_gui(False)

        utils.show_progress_in_console(100)

        print('\n\nReady.\n')
        self.set_statusbar('Ready.')

        # If user has selected the default configuration and no custom system
        # configuration files exist, provide guidance depending on whether presets
        # were selected.
        if self.cfg_file == 'default.ini':
            # Check how many .cfg files exist
            cfgfile_counter = 0
            for file in os.listdir('../cfg'):
                if file.endswith('.cfg'):
                    cfgfile_counter += 1
            # Check if presets loaded
            presets_loaded = (self.syscfg['device']['sem'] != 'Unknown')

            if cfgfile_counter == 0 and self.simulation_mode:
                if presets_loaded:
                    QMessageBox.information(
                        self, 'Welcome to SBEMimage!',
                        'You can explore the user interface in simulation mode. '
                        '\n\nYou have selected device presets: The correct SEM model '
                        'and (optional) microtome model should be displayed in the '
                        'Main Controls window.'
                        '\n\nGo to:\n'
                        'Menu  →  Configuration  →  Save as new configuration file'
                        '\nto create a custom session configuration and a system '
                        'configuration file. '
                        '\n\nThen leave simulation mode:\n'
                        'Menu  →  Configuration  →  Leave simulation mode'
                        '\nRestart SBEMimage and load your new configuration file. '
                        '\n\nFollow the instructions in the user guide '
                        '(sbemimage.readthedocs.io) to calibrate your setup.',
                        QMessageBox.Ok)
                else:
                    QMessageBox.information(
                        self, 'Welcome to SBEMimage!',
                        'You can explore the user interface in simulation mode. '
                        '\n\nPlease note that you have not selected any device '
                        'presets.\nTo use SBEMimage on your SEM setup, please '
                        'restart the software and click on the button '
                        '"SEM/microtome setup" in the start-up dialog.',
                        QMessageBox.Ok)

        if self.simulation_mode:
            utils.log_info('CTRL', 'Simulation mode active.')
            QMessageBox.information(
                self, 'Simulation mode active',
                'SBEMimage is running in simulation mode. You can change most '
                'settings and use the Viewport, but no commands can be sent '
                'to the SEM and the microtome. Stack acquisition is '
                'deactivated.'
                '\n\nTo leave simulation mode, select: '
                '\nMenu  →  Configuration  →  Leave simulation mode',
                QMessageBox.Ok)
        elif not self.cs.calibration_found:
            QMessageBox.warning(
                self, 'Missing stage calibration',
                'No stage calibration settings were found for the currently '
                'selected EHT. Please calibrate the stage:'
                '\nMenu  →  Calibration  →  Stage calibration',
                QMessageBox.Ok)
        # Diplay warning if z coordinate differs from previous session
        if self.use_microtome and self.microtome.error_state == Error.mismatch_z:
            self.microtome.reset_error_state()
            QMessageBox.warning(
                self, 'Stage Z position',
                'The current Z position does not match the Z position '
                'recorded in the current configuration file '
                '({0:.3f}).'.format(self.microtome.stage_z_prev_session)
                + ' Please make sure that the Z position is correct.',
                QMessageBox.Ok)


    def initialize_main_controls_gui(self):
        """Load and set up the Main Controls GUI"""
        loadUi('../gui/main_window.ui', self)
        if 'dev' in VERSION.lower():
            self.setWindowTitle(
                'SBEMimage - Main Controls - DEVELOPMENT VERSION')
            # Disable 'Update' function (would overwrite current (local) changes
            # in the code of the development version with the current version
            # in the master branch.)
            self.actionUpdate.setEnabled(False)
        else:
            self.setWindowTitle('SBEMimage - Main Controls')

        self.setWindowIcon(utils.get_window_icon())
        #self.setFixedSize(self.size())
        self.move(1120, 20)
        self.hide() # hide window until fully initialized
        # Connect text area to logging
        utils.set_log_text_handler(self.trigger)
        # Pushbuttons
        self.pushButton_SEMSettings.clicked.connect(self.open_sem_dlg)
        self.pushButton_SEMSettings.setIcon(QIcon('../img/settings.png'))
        self.pushButton_SEMSettings.setIconSize(QSize(16, 16))
        self.pushButton_microtomeSettings.clicked.connect(
            self.open_microtome_dlg)
        self.pushButton_microtomeSettings.setIcon(
            QIcon('../img/settings.png'))
        self.pushButton_microtomeSettings.setIconSize(QSize(16, 16))
        self.pushButton_gridSettings.clicked.connect(
            lambda: self.open_grid_dlg(self.grid_index_dropdown))
        self.pushButton_gridSettings.setIcon(QIcon('../img/settings.png'))
        self.pushButton_gridSettings.setIconSize(QSize(16, 16))
        self.pushButton_OVSettings.setIcon(QIcon('../img/settings.png'))
        self.pushButton_OVSettings.setIconSize(QSize(16, 16))
        self.pushButton_OVSettings.clicked.connect(self.open_ov_dlg)
        self.pushButton_acqSettings.clicked.connect(
            self.open_acq_settings_dlg)
        self.pushButton_acqSettings.setIcon(QIcon('../img/settings.png'))
        self.pushButton_acqSettings.setIconSize(QSize(16, 16))
        self.pushButton_setActiveUserFlag.clicked.connect(
            self.set_active_user_flag)
        self.pushButton_clearActiveUserFlag.clicked.connect(
            self.clear_activate_user_flag)
        self.pushButton_saveNotes.clicked.connect(
            self.save_acq_notes)
        # Command buttons
        self.pushButton_doApproach.clicked.connect(self.open_approach_dlg)
        self.pushButton_doSweep.clicked.connect(self.manual_sweep)
        self.pushButton_grabFrame.clicked.connect(self.open_grab_frame_dlg)
        self.pushButton_saveViewport.clicked.connect(
            self.save_viewport_screenshot)
        self.pushButton_VP.clicked.connect(
            self.open_variable_pressure_dlg)
        self.pushButton_FCC.clicked.connect(
            self.open_charge_compensator_dlg)
        self.pushButton_EHTToggle.clicked.connect(self.open_eht_dlg)
        # Acquisition control buttons
        self.pushButton_startAcq.clicked.connect(self.open_pre_stack_dlg)
        self.pushButton_pauseAcq.clicked.connect(self.pause_acquisition)
        self.pushButton_resetAcq.clicked.connect(self.reset_acquisition)
        # Tool buttons for acquisition options
        self.toolButton_monitoringSettings.clicked.connect(
            self.open_email_monitoring_dlg)
        self.toolButton_OVSettings.clicked.connect(self.open_ov_dlg)
        self.toolButton_debrisDetection.clicked.connect(self.open_debris_dlg)
        self.toolButton_mirrorDrive.clicked.connect(
            self.open_mirror_drive_dlg)
        self.toolButton_monitorTiles.clicked.connect(
            self.open_image_monitoring_dlg)
        self.toolButton_autofocus.clicked.connect(
            self.open_autofocus_settings_dlg)
        self.toolButton_plasmaCleaner.clicked.connect(
            self.initialize_plasma_cleaner)
        self.toolButton_askUserMode.clicked.connect(self.open_ask_user_dlg)
        self.toolButton_TCPSettings.clicked.connect(self.open_tcp_settings_dlg)
        # Menu bar
        self.actionSEMSettings.triggered.connect(self.open_sem_dlg)
        self.actionMicrotomeSettings.triggered.connect(self.open_microtome_dlg)
        self.actionGridSettings.triggered.connect(
            lambda: self.open_grid_dlg(self.grid_index_dropdown))
        self.actionAcquisitionSettings.triggered.connect(
            self.open_acq_settings_dlg)
        self.actionMonitoringSettings.triggered.connect(
            self.open_email_monitoring_dlg)
        self.actionOverviewSettings.triggered.connect(self.open_ov_dlg)
        self.actionDebrisDetectionSettings.triggered.connect(
            self.open_debris_dlg)
        self.actionAskUserModeSettings.triggered.connect(
            self.open_ask_user_dlg)
        self.actionTCPRemote.triggered.connect(
            self.open_tcp_settings_dlg)
        self.actionDiskMirroringSettings.triggered.connect(
            self.open_mirror_drive_dlg)
        self.actionTileMonitoringSettings.triggered.connect(
            self.open_image_monitoring_dlg)
        self.actionAutofocusSettings.triggered.connect(
            self.open_autofocus_settings_dlg)
        self.actionPlasmaCleanerSettings.triggered.connect(
            self.initialize_plasma_cleaner)
        self.actionVariablePressureSettings.triggered.connect(
            self.open_variable_pressure_dlg)
        self.actionChargeCompensatorSettings.triggered.connect(
            self.open_charge_compensator_dlg)
        self.actionSaveConfig.triggered.connect(
            lambda: self.save_config_to_disk(show_msg=True))
        self.actionSaveNewConfig.triggered.connect(
            self.open_save_settings_new_file_dlg)
        self.actionLeaveSimulationMode.triggered.connect(
            self.leave_simulation_mode)
        self.actionAboutBox.triggered.connect(self.open_about_box)
        self.actionStageCalibration.triggered.connect(
            self.open_calibration_dlg)
        self.actionMagnificationCalibration.triggered.connect(
            self.open_mag_calibration_dlg)
        self.actionCutDuration.triggered.connect(
            self.open_cut_duration_dlg)
        self.actionExport.triggered.connect(self.open_export_dlg)
        self.actionUpdate.triggered.connect(self.open_update_dlg)
        # Buttons for testing purposes (third tab)
        self.pushButton_testGetMag.clicked.connect(self.test_get_mag)
        self.pushButton_testSetMag.clicked.connect(self.test_set_mag)
        self.pushButton_testGetFocus.clicked.connect(self.test_get_wd)
        self.pushButton_testSetFocus.clicked.connect(self.test_set_wd)
        self.pushButton_testRunAutofocus.clicked.connect(self.test_autofocus)
        self.pushButton_testZeissAPIVersion.clicked.connect(
            self.test_zeiss_api_version)
        self.pushButton_testGetStage.clicked.connect(self.test_get_stage)
        self.pushButton_testSetStage.clicked.connect(self.test_set_stage)
        self.pushButton_testNearKnife.clicked.connect(self.test_near_knife)
        self.pushButton_testClearKnife.clicked.connect(self.test_clear_knife)
        self.pushButton_testGetMillPos.clicked.connect(self.test_get_mill_pos)
        self.pushButton_testMillMov.clicked.connect(self.test_mill_mov)
        self.pushButton_testMilling.clicked.connect(self.test_milling)
        self.pushButton_testSendCommand.clicked.connect(
            self.open_send_command_dlg)
        self.pushButton_testRunMaintenanceMoves.clicked.connect(
            self.test_run_maintenance_moves)
        self.pushButton_testStopDMScript.clicked.connect(
            self.test_stop_dm_script)
        self.pushButton_testSendEMail.clicked.connect(self.test_send_email)
        self.pushButton_testPlasmaCleaner.clicked.connect(
            self.test_plasma_cleaner)
        self.pushButton_testServerRequest.clicked.connect(
            self.test_server_request)
        self.pushButton_testMotors.clicked.connect(self.open_motor_test_dlg)
        self.pushButton_testMotorStatusDlg.clicked.connect(
            self.open_motor_status_dlg)
        self.pushButton_testDebrisDetection.clicked.connect(
            self.debris_detection_test)
        self.pushButton_testCustom.clicked.connect(self.custom_test)
        # Checkboxes:
        self.checkBox_useMonitoring.setChecked(self.acq.use_email_monitoring)
        self.checkBox_takeOV.setChecked(self.acq.take_overviews)
        if not self.checkBox_takeOV.isChecked():
            # Deactivate debris detection option when overviews deactivated:
            self.acq.use_debris_detection = False
            self.checkBox_useDebrisDetection.setChecked(False)
            self.checkBox_useDebrisDetection.setEnabled(False)
        self.checkBox_useDebrisDetection.setChecked(
            self.acq.use_debris_detection)
        self.checkBox_askUser.setChecked(self.acq.ask_user_mode)
        self.checkBox_useTCP.setChecked(self.acq.use_tcp)
        self.checkBox_mirrorDrive.setChecked(self.acq.use_mirror_drive)
        self.checkBox_monitorTiles.setChecked(self.acq.monitor_images)
        self.checkBox_useAutofocus.setChecked(self.acq.use_autofocus)
        # Change label of option 'Autofocus' to 'Focus tracking'
        # if method 2 (focus tracking) is selected
        if self.autofocus.method == 2:
            self.checkBox_useAutofocus.setText('Focus tracking')
        # Checkbox updates:
        self.checkBox_useMonitoring.stateChanged.connect(
            self.update_acq_options)
        self.checkBox_takeOV.stateChanged.connect(self.update_acq_options)
        self.checkBox_useDebrisDetection.stateChanged.connect(
            self.update_acq_options)
        self.checkBox_askUser.stateChanged.connect(self.update_acq_options)
        self.checkBox_useTCP.stateChanged.connect(self.update_acq_options)
        self.checkBox_mirrorDrive.stateChanged.connect(self.update_acq_options)
        self.checkBox_monitorTiles.stateChanged.connect(
            self.update_acq_options)
        self.checkBox_useAutofocus.stateChanged.connect(
            self.update_acq_options)
        # Focus tool zoom 2x
        self.checkBox_zoom.stateChanged.connect(self.ft_toggle_zoom)
        # Progress bar for stack acquisitions:
        self.progressBar.setValue(0)
        # Limit the log to user-specified number of most recent lines
        self.textarea_log.setMaximumBlockCount(
            int(self.cfg['monitoring']['max_log_line_count']))
        # Acquisition notes text area
        self.update_acq_notes()
        self.textarea_acqNotes.textChanged.connect(self.acq_notes_text_changed)

        # Enable plasma cleaner GUI elements if plasma cleaner installed.
        self.toolButton_plasmaCleaner.setEnabled(self.plc_installed)
        self.checkBox_plasmaCleaner.setEnabled(self.plc_installed)
        self.actionPlasmaCleanerSettings.setEnabled(self.plc_installed)

        # Enable Variable Pressure GUI elements if installed.
        self.pushButton_VP.setEnabled(self.vp_installed)
        self.actionVariablePressureSettings.setEnabled(self.vp_installed)

        # Enable Focal Charge Compensator GUI elements if installed.
        self.pushButton_FCC.setEnabled(self.fcc_installed)
        self.actionChargeCompensatorSettings.setEnabled(self.fcc_installed)

        # Detect if tab is changed
        self.previous_tab_index = None
        self.tabWidget.currentChanged.connect(self.tab_changed)

        #-------Array-------#

        self.initialize_array_gui()

        #------------------#

        # #-------MultiSEM-------#
        # if self.multisem_mode:
            # # no aboutBox in MultiSEM API
            # self.pushButton_testZeissAPIVersion.setEnabled(False)

            # self.pushButton_msem_transferToZen.setEnabled(False)
            # self.gm[0].size = [1,1]
            # self.msem_variables = {}
        # else:
            # # Disable MultiSEM tab
            # self.tabWidget.setTabEnabled(4, False)
            # self.tabWidget.setTabToolTip(4, 'MultiSEM mode under development')
        # #----------------------#
        
<<<<<<< HEAD
        self.initialize_tcp_remote_gui()

    def tab_changed(self, index):
        if self.previous_tab_index == 3:
            # moved away from Array tab
            if self.gm.array_mode:
                self.array_deselect_all()
        self.previous_tab_index = index

=======
>>>>>>> 82b4edb7
    def try_to_create_directory(self, new_directory):
        """Create directory. If not possible: error message"""
        try:
            os.makedirs(new_directory)
        except Exception as e:
            QMessageBox.warning(
                self, 'Could not create directory',
                f'Could not create directory {new_directory}: {str(e)}',
                QMessageBox.Ok)

    def update_main_controls_grid_selector(self, grid_index=0):
        """Update the combo box for grid selection in Main Controls window."""
        if grid_index >= self.gm.number_grids:
            grid_index = 0
            self.gm.template_grid_index = 0
        self.comboBox_gridSelector.blockSignals(True)
        self.comboBox_gridSelector.clear()
        grid_list_str = self.gm.grid_selector_list()
        for i in range(self.gm.number_grids):
            colour_icon = QPixmap(18, 9)
            rgb = self.gm[i].display_colour_rgb()
            colour_icon.fill(QColor(*rgb))
            self.comboBox_gridSelector.addItem(
                QIcon(colour_icon), '   ' + grid_list_str[i])
        self.grid_index_dropdown = grid_index
        self.comboBox_gridSelector.setCurrentIndex(grid_index)
        self.comboBox_gridSelector.currentIndexChanged.connect(
            self.change_grid_settings_display)
        self.comboBox_gridSelector.blockSignals(False)

    def update_main_controls_ov_selector(self, ov_index=0):
        """Update the combo box for OV selection in the Main Controls window."""
        if ov_index >= self.ovm.number_ov:
            ov_index = 0
            self.ovm.template_ov_index = 0
        self.comboBox_OVSelector.blockSignals(True)
        self.comboBox_OVSelector.clear()
        ov_list_str = self.ovm.ov_selector_list()
        self.comboBox_OVSelector.addItems(ov_list_str)
        self.ov_index_dropdown = ov_index
        self.comboBox_OVSelector.setCurrentIndex(ov_index)
        self.comboBox_OVSelector.currentIndexChanged.connect(
            self.change_ov_settings_display)
        self.comboBox_OVSelector.blockSignals(False)

    def change_grid_settings_display(self):
        self.grid_index_dropdown = self.comboBox_gridSelector.currentIndex()
        # Use currently selected grid as template when drawing new grids
        self.gm.template_grid_index = self.grid_index_dropdown
        self.show_current_settings()

    def change_ov_settings_display(self):
        self.ov_index_dropdown = self.comboBox_OVSelector.currentIndex()
        # Use currently selected OV as template when drawing new OVs
        self.ovm.template_ov_index = self.ov_index_dropdown
        self.show_current_settings()

    def show_current_settings(self):
        """Show current settings in the upper part of the Main Conrols window"""
        # Installed devices:
        self.label_SEM.setText(self.sem.device_name)
        if self.use_microtome:
            self.label_microtome.setText(self.microtome.device_name)
        else:
            self.groupBox_stage.setTitle('Stage (no microtome)')
            self.label_microtome.setText(self.sem.device_name)
        # SEM beam settings:
        self.label_beamSettings.setText(
            '{0:.2f}'.format(self.sem.target_eht) + ' kV / '
            + str(self.sem.target_beam_current) + ' pA / '
            + str(self.sem.target_aperture_size) + ' μm')
        # Show dwell time, pixel size, and frame size for current grid:
        grid = self.gm[self.grid_index_dropdown]
        overview = self.ovm[self.ov_index_dropdown]
        self.label_tileDwellTime.setText(
            str(grid.dwell_time) + ' µs')
        self.label_tilePixelSize.setText(
            str(grid.pixel_size) + ' nm')
        self.label_tileSize.setText(
            str(grid.tile_width_p())
            + ' × '
            + str(grid.tile_height_p()))
        # Show settings for current OV:
        self.label_OVDwellTime.setText(
            str(overview.dwell_time) + ' µs')
        self.label_OVMagnification.setText(
            f'{overview.magnification:.1f}')
        self.label_OVSize.setText(
            str(overview.width_p())
            + ' × '
            + str(overview.height_p()))
        ov_centre = overview.centre_sx_sy
        self.label_OVLocation.setText('X: {0:.3f}'.format(ov_centre[0])
                                      + ', Y: {0:.3f}'.format(ov_centre[1]))
        # Debris detection area
        if self.acq.use_debris_detection:
            self.label_debrisDetectionArea.setText(
                str(overview.debris_detection_area))
        else:
            self.label_debrisDetectionArea.setText('-')
        # Grid parameters
        grid_origin = grid.origin_sx_sy
        self.label_gridOrigin.setText('X: {0:.3f}'.format(grid_origin[0])
                                      + ', Y: {0:.3f}'.format(grid_origin[1]))
        # Tile grid parameters
        grid_size = grid.size
        self.label_gridSize.setText(str(grid_size[0]) + ' × ' +
                                    str(grid_size[1]))
        self.label_numberActiveTiles.setText(
            str(grid.number_active_tiles()))
        # Acquisition parameters
        self.lineEdit_baseDir.setText(self.acq.base_dir)

        if self.gm.array_mode:
            label = "Target number of ROIs:"
            n = self.gm.total_number_active_grids()
        elif self.acq.use_target_z_diff:
            label = "Target Z depth (μm):"
            n = self.acq.target_z_diff
        else:
            label = "Target number of slices:"
            n = self.acq.number_slices
        self.label_t.setText(label)
        self.label_target.setText(str(n))

        if self.use_microtome:
            self.label_sliceThickness.setText(
                str(self.acq.slice_thickness) + ' nm')
        else:
            self.label_sliceThickness.setText('---')

    def show_stack_acq_estimates(self):
        """Read current estimates from the stack instance and display
           them in the main window.
        """
        # Get current estimates:
        (min_dose, max_dose, total_area, total_z, total_data,
        total_imaging, total_stage_moves, total_cutting,
        date_estimate, remaining_time) = self.acq.calculate_estimates()
        total_duration = total_imaging + total_stage_moves + total_cutting
        if min_dose == max_dose:
            self.label_dose.setText(
                '{0:.1f}'.format(min_dose) + ' electrons per nm²')
        else:
            self.label_dose.setText(
                '{0:.2f}'.format(min_dose) + ' .. '
                + '{0:.1f}'.format(max_dose) + ' electrons per nm²')
        if total_duration == 0:
            total_duration = 1  # prevent division by zero
        days, hours, minutes = utils.get_days_hours_minutes(total_duration)
        self.label_totalDuration.setText(
            f'{days} d {hours} h {minutes} min     '
            f'({total_imaging/total_duration * 100:.1f}% / '
            f'{total_stage_moves/total_duration * 100:.1f}% / '
            f'{total_cutting/total_duration * 100:.1f}%)')
        self.label_totalArea.setText('{0:.1f}'.format(total_area) + ' µm²')
        self.label_totalZ.setText('{0:.2f}'.format(total_z) + ' µm')
        self.label_totalData.setText('{0:.1f}'.format(total_data) + ' GB')
        days, hours, minutes = utils.get_days_hours_minutes(remaining_time)
        self.label_dateEstimate.setText(
            date_estimate + f'   ({days} d {hours} h {minutes} min remaining)')

    def update_acq_options(self):
        """Update the options for the stack acquisition selected by the user
        in the GUI (check boxes in acquisition panel)."""
        self.acq.use_email_monitoring = (
            self.checkBox_useMonitoring.isChecked())
        self.acq.take_overviews = self.checkBox_takeOV.isChecked()
        if not self.checkBox_takeOV.isChecked():
            # Deactivate debris detection option when no overviews are taken
            self.checkBox_useDebrisDetection.setChecked(False)
            self.checkBox_useDebrisDetection.setEnabled(False)
        else:
            # Activate debris detection
            self.checkBox_useDebrisDetection.setEnabled(True)
        self.acq.use_debris_detection = (
            self.checkBox_useDebrisDetection.isChecked())
        self.acq.ask_user_mode = self.checkBox_askUser.isChecked()
        self.acq.use_tcp = self.checkBox_useTCP.isChecked()
        self.acq.use_mirror_drive = self.checkBox_mirrorDrive.isChecked()
        if (self.acq.use_mirror_drive
                and not os.path.exists(self.acq.mirror_drive_dir)):
            self.try_to_create_directory(self.acq.mirror_drive_dir)
        self.acq.monitor_images = self.checkBox_monitorTiles.isChecked()
        self.acq.use_autofocus = self.checkBox_useAutofocus.isChecked()
        # Show updated stack estimates (depend on options selected)
        self.show_stack_acq_estimates()
        # Show updated debris detectiona area
        self.show_current_settings()
        # Redraw Viewport canvas (some labels may have changed)
        self.viewport.vp_draw()

    def set_active_user_flag(self):
        self.viewport.active_user_flag_text = (
            self.lineEdit_activeUserFlagText.text())
        self.lineEdit_activeUserFlagText.setEnabled(False)
        self.pushButton_setActiveUserFlag.setEnabled(False)
        self.viewport.active_user_flag_enabled = True
        self.viewport.vp_draw()

    def clear_activate_user_flag(self):
        self.viewport.active_user_flag_text = ''
        self.lineEdit_activeUserFlagText.setText('')
        self.lineEdit_activeUserFlagText.setEnabled(True)
        self.pushButton_setActiveUserFlag.setEnabled(True)
        self.viewport.active_user_flag_enabled = False
        self.viewport.vp_draw()

    def update_acq_notes(self):
        text = self.acq.load_acq_notes()
        if text is not None:
            self.textarea_acqNotes.setPlainText(text)
        self.label_acqNotes.setText(
            'Notes about this acquisition (saved as '
            + self.acq.stack_name + '_notes.txt in base directory):')

    def acq_notes_text_changed(self):
        if self.acq_notes_saved:
            self.acq_notes_saved = False
            self.pushButton_saveNotes.setText('Save')
            self.pushButton_saveNotes.setEnabled(True)

    def save_acq_notes(self):
        self.acq.save_acq_notes(self.textarea_acqNotes.toPlainText())
        self.acq_notes_saved = True
        self.pushButton_saveNotes.setText('Saved')
        self.pushButton_saveNotes.setEnabled(False)

    # ----------------------------- Array tab ---------------------------------------

    def initialize_array_gui(self):
        self.actionImportArrayData.triggered.connect(
            self.array_open_import_dlg)

        # initialize the section_table (QTableView)
        array_table_model = QStandardItemModel(0, 0)
        self.tableView_array_sections.setModel(array_table_model)
        array_table_model.itemChanged.connect(self.array_checked_section)
        (self.tableView_array_sections.selectionModel()
         .selectionChanged
         .connect(self.array_actions_selected_sections_changed))

        self.tableView_array_sections.doubleClicked.connect(
            self.array_double_clicked_section)

        # initialize other Array GUI items
        self.toolButton_array_dataFile.clicked.connect(
            self.array_open_import_dlg)
        self.pushButton_array_createGrids.clicked.connect(
            self.array_create_grids)
        self.toolButton_array_imageFile.clicked.connect(
            self.array_open_import_image)
        self.pushButton_array_imageCalibration.clicked.connect(
            self.array_open_image_calibration_dlg)
        self.pushButton_array_reset.clicked.connect(self.array_reset)

        self.pushButton_array_selectAll.clicked.connect(self.array_select_all)
        self.pushButton_array_deselectAll.clicked.connect(self.array_deselect_all)
        self.pushButton_array_checkSelected.clicked.connect(
            self.array_check_selected)
        self.pushButton_array_uncheckSelected.clicked.connect(
            self.array_uncheck_selected)
        self.pushButton_array_invertSelection.clicked.connect(
            self.array_invert_selection)
        self.pushButton_array_selectChecked.clicked.connect(
            self.array_select_checked)
        self.pushButton_array_okStringSections.clicked.connect(
            self.array_select_string_sections)

        self.pushButton_array_createGrids.setEnabled(False)
        self.pushButton_array_imageCalibration.setStyleSheet(
            'background-color: yellow')
        self.pushButton_array_imageCalibration.setEnabled(False)

        # deactivate/activate some core SBEMimage functions
        self.pushButton_microtomeSettings.setEnabled(False)
        self.actionMicrotomeSettings.setEnabled(False)
        self.actionDebrisDetectionSettings.setEnabled(False)
        self.actionAskUserModeSettings.setEnabled(False)
        self.checkBox_useAutofocus.setEnabled(True)

        # check for existing array file
        if self.gm.array_mode:
            self.array_init_gui()

        # check for existing imported array image
        array_image = self.imported.find_array_image()
        if array_image:
            self.array_set_import_image(array_image)

        # # multisem
        # self.pushButton_msem_loadZen.clicked.connect(
            # self.msem_import_zen_experiment)
        # self.label_input_experiment_flag.setAlignment(
            # Qt.AlignCenter)
        # self.pushButton_msem_exportZen.setEnabled(False)
        # self.pushButton_msem_exportZen.clicked.connect(
            # self.msem_export_zen_experiment)

    # def msem_import_zen_experiment(self):
        # import_zen_dialog = ImportZENExperimentDlg(
            # self.msem_variables, self.trigger)
        # if import_zen_dialog.exec():
            # pass

    # def msem_export_zen_experiment(self):
        # save_dir = os.path.dirname(
            # self.msem_variables['zen_input_path'])
        # save_name = (
            # self.textEdit_msem_zen_export_name.toPlainText()
            # + '.json')
        # zen_output_path = os.path.join(save_dir, save_name)
        # with open(
            # self.msem_variables['zen_input_path'],
            # 'rb') as f:
            # input_json = json.load(f)

        # output_json = copy.deepcopy(input_json)
        # output_json['Name'] = os.path.splitext(save_name)[0]
        # # print(json.dumps(output_json, indent=4, sort_keys=True))

        # input_regions = input_json['Regions']
        # region_template_xml = ET.fromstring(input_regions[0])

        # # WorkflowParameter_element = region_template_xml.find('WorkflowParameter')
        # # print(json.dumps(WorkflowParameter_element.attrib, indent=4))

        # output_regions = []
        # polyrois = [
            # self.gm.magc_polyroi_points(id_)
            # for id_ in range(self.gm.number_grids)]
        # if [] in polyrois:
            # self.add_to_log(
                # 'MSEM: No file written. These sections lack a ROI: '
                # + ', '.join(
                    # [str(i) for i,p in enumerate(polyrois) if p == []]))
            # return
        # all_focus_points = [
            # self.gm.magc_autofocus_points(id_)
            # for id_ in range(self.gm.number_grids)]

        # for id_, (polyroi, focus_points) \
            # in enumerate(zip(polyrois, all_focus_points)):

            # output_region = copy.deepcopy(region_template_xml)

            # # set name
            # output_region.attrib['Name'] = 'Section' + str(id_).zfill(4)

            # # set ROI points
            # (output_region
                # .find('Contour')
                # .attrib['Type']) = 'Polygon'

            # # remove existing contours
            # while output_region.find('Contour'):
                # output_region.find('Contour').remove(
                    # output_region.find('Contour')[0])

            # points_element = ET.SubElement(
                # output_region.find('Contour'),
                # 'Points')
            # points_element.text = ' '.join(
                # [','.join(map(str, point))
                    # for point in polyroi])

            # # set ROI center position
            # (output_region
                # .find('CenterPosition')
                # .text) = ','.join(
                    # map(str,
                        # magc_utils.barycenter(polyroi)))

            # # set autofocus points
            # focus_points_elements = output_region.find('SupportPoints')
            # # remove elements of focus_points_elements
            # while focus_points_elements:
                # focus_points_elements.remove(focus_points_elements[0])
            # for focus_id, focus_point in enumerate(focus_points):
                # point_id = int(id * 10e10 + focus_id)
                # focus_point_element = ET.SubElement(
                    # focus_points_elements,
                    # 'SupportPoint')
                # focus_point_element.attrib['Id'] = str(point_id).zfill(18)
                # X_element = ET.SubElement(focus_point_element, 'X')
                # Y_element = ET.SubElement(focus_point_element, 'Y')
                # Z_element = ET.SubElement(focus_point_element, 'Z')
                # OL_element = ET.SubElement(focus_point_element, 'OL')
                # OLTiltX_element = ET.SubElement(focus_point_element, 'OLTiltX')
                # OLTiltY_element = ET.SubElement(focus_point_element, 'OLTiltY')

                # X_element.text = str(focus_point[0])
                # Y_element.text = str(focus_point[1])
                # Z_element.text = str(0)
                # OL_element = str(0)
                # OLTiltX_element = str(0)
                # OLTiltY_element = str(0)

            # output_regions.append(
                # ET.tostring(
                    # output_region,
                    # encoding='unicode', # utf8 returns a bytestring
                    # method='xml'))
        # output_json['Regions'] = output_regions

        # with open(
            # zen_output_path,
            # 'w',
            # encoding='utf-8') as f:
            # json.dump(output_json,
                # f,
                # indent=4)

        # self.add_to_log(
            # 'MSEM: ZEN experiment written to '
            # + zen_output_path)


    # def msem_update_gui(self, msg):
        # input_text, input_color, output_text = msg.split('-')[1:]
        # self.label_input_experiment_flag.setText(input_text)
        # (self.label_input_experiment_flag
            # .setStyleSheet(
                # 'background-color: ' + input_color))
        # self.textEdit_msem_zen_export_name.setPlainText(output_text)
        # if input_color == 'green':
            # self.pushButton_msem_exportZen.setEnabled(True)

    def find_array_from_model_index(self, modelindex):
        array_index, roi_index = None, None
        row_index = modelindex.row()
        header = modelindex.model().verticalHeaderItem(row_index)
        if header and header.text():
            array_index = int(header.text())

        column_index = modelindex.column()
        header = modelindex.model().horizontalHeaderItem(column_index)
        if header is not None:
            roi_index = int(header.text())
        return array_index, roi_index

    def find_model_from_array_index(self, array_index, roi_index):
        array_table_model = self.tableView_array_sections.model()
        selection_model = self.tableView_array_sections.selectionModel().model()
        ver_headers = [array_table_model.verticalHeaderItem(i).text() for i in range(array_table_model.rowCount())]
        hor_headers = [array_table_model.horizontalHeaderItem(i).text() for i in range(array_table_model.columnCount())]
        section_label, roi_label = str(array_index), str(roi_index)
        if section_label in ver_headers and roi_label in hor_headers:
            row_index = ver_headers.index(section_label)
            column_index = hor_headers.index(roi_label)
            return selection_model.index(row_index, column_index)
        else:
            return None

    def find_grid_from_model_index(self, modelindex):
        array_index, roi_index = self.find_array_from_model_index(modelindex)
        if array_index is not None and roi_index is not None:
            return self.gm.find_roi_grid(array_index, roi_index)
        else:
            return None

    def array_select_all(self):
        self.tableView_array_sections.selectAll()

    def array_deselect_all(self):
        self.tableView_array_sections.clearSelection()

    def array_check_selected(self):
        selection = [
            (index.row(), index.column()) for index
            in self.tableView_array_sections.selectedIndexes()]
        self.array_set_check_items(selection, Qt.Checked)
        self.array_activate_checked_sections()

    def array_uncheck_selected(self):
        selection = [
            (index.row(), index.column()) for index
            in self.tableView_array_sections.selectedIndexes()]
        self.array_set_check_items(selection, Qt.Unchecked)
        self.array_activate_checked_sections()

    def array_invert_selection(self):
        new_selection = []
        old_selection = [
            (index.row(), index.column()) for index
            in self.tableView_array_sections.selectedIndexes()]
        array_table_model = self.tableView_array_sections.model()
        for row in range(array_table_model.rowCount()):
            for column in range(array_table_model.columnCount()):
                item = (row, column)
                if item not in old_selection:
                    new_selection.append(item)

        self.array_select_items(new_selection)

    def array_toggle_selection(self, indices):
        # ctrl+click in viewport: select or deselect clicked
        # section without changing existing selected sections
        selection = [
            (index.row(), index.column()) for index
            in self.tableView_array_sections.selectedIndexes()]
        for index in indices:
            if index in selection:
                selection.remove(index)
            else:
                selection.append(index)

        self.array_select_items(selection)

    def array_select_checked(self):
        array_table_model = self.tableView_array_sections.model()
        checked_items = []
        for row in range(array_table_model.rowCount()):
            for column in range(array_table_model.columnCount()):
                item = array_table_model.item(row, column)
                if item and item.checkState() == Qt.Checked:
                    checked_items.append((row, column))
        self.array_select_items(checked_items)

    def array_select_string_sections(self):
        user_string = self.textEdit_array_stringSections.toPlainText()
        indexes = utils.get_indexes_from_user_string(user_string)
        if indexes is not None:
            self.array_select_items(indexes)
            (self.tableView_array_sections
                .verticalScrollBar()
                .setValue(indexes[0]))
            utils.log_info(
                'Array-CTRL',
                f'Custom section string selection: {user_string}')
        else:
            utils.log_error(
                'Array-CTRL',
                'Something wrong in the input. Use 2,5,3 or 2-30 or 2-30-5')

    def array_set_check_items(self, selection, check_state):
        array_table_model = self.tableView_array_sections.model()
        array_table_model.blockSignals(True) # prevent slowness
        for index in selection:
            item = array_table_model.item(index[0], index[1])
            if item is not None:
                item.setCheckState(check_state)
        array_table_model.blockSignals(False)
        self.tableView_array_sections.setFocus()

    def array_select_items(self, indices):
        table_view = self.tableView_array_sections
        table_view.clearSelection()
        selection_model = table_view.selectionModel()
        array_table_model = table_view.model()
        selection = QItemSelection()
        for index in indices:
            if isinstance(index, tuple):
                index = array_table_model.index(index[0], index[1])
            if index.isValid():
                selection.merge(
                    QItemSelection(index, index),
                    QItemSelectionModel.Select)
        selection_model.select(selection, QItemSelectionModel.Select)
        table_view.setFocus()

    def array_actions_selected_sections_changed(
            self, changed_selected, changed_deselected):
        # update color of selected/deselected sections
        for changed_selected_index in changed_selected.indexes():
            grid = self.find_grid_from_model_index(changed_selected_index)
            if grid is not None:
                grid.set_display_colour(13)
        for changed_deselected_index in changed_deselected.indexes():
            grid = self.find_grid_from_model_index(changed_deselected_index)
            if grid is not None:
                grid.set_array_display_colour()
        self.viewport.vp_draw()
        indexes = self.tableView_array_sections.selectedIndexes()
        self.gm.array_data.selected_sections = [
            (index.row(), index.column()) for index in indexes]

    def array_activate_checked_sections(self):
        array_table_model = self.tableView_array_sections.model()
        for row in range(array_table_model.rowCount()):
            for column in range(array_table_model.columnCount()):
                item = array_table_model.item(row, column)
                if item:
                    self.array_activate_checked_item(item)
        self.viewport.vp_draw()

    def array_activate_checked_item(self, item):
        grid = self.find_grid_from_model_index(item)
        if grid:
            if item.checkState() == Qt.Checked:
                grid.activate_all_tiles()
            else:
                grid.deactivate_all_tiles()

    def array_checked_section(self, item):
        self.array_activate_checked_item(item)
        self.viewport.vp_draw()

    def array_double_clicked_section(self, selection):
        array_index, roi_index = self.find_array_from_model_index(selection)
        if array_index is not None and roi_index is not None:
            grid = self.find_grid_from_model_index(selection)
            label = f'ROI {array_index}.{roi_index}'

            self.cs.vp_centre_dx_dy = grid.centre_dx_dy
            self.viewport.vp_draw()

            if self.gm.array_data.calibrated:
                utils.log_info(
                    'Array-CTRL',
                    f'{label} has been double-clicked. Moving to section...')

                # set scan rotation
                self.sem.set_scan_rotation(grid.rotation % 360)

                # set stage
                grid_center_s = grid.centre_sx_sy
                self.stage.move_to_xy(grid_center_s)
                utils.log_info(
                    'Array-CTRL',
                    f'Moved to {label}.')
                # to update the stage position cursor
                self.viewport.vp_draw()
            else:
                utils.log_warning(
                    'Array-CTRL',
                    (f'{label}'
                    ' has been double-clicked. Image is not'
                    ' calibrated, therefore no stage movement.'))

    def array_set_section_state_in_table(self, action, grid_indices=None):
        array_table_model = self.tableView_array_sections.model()

        if grid_indices:
            model_indices = []
            for grid_index in grid_indices:
                grid = self.gm[grid_index]
                model_index = self.find_model_from_array_index(grid.array_index, grid.roi_index)
                model_indices.append(model_index)
            model_index0 = model_indices[0]
            table_index0 = (model_index0.row(), model_index0.column())
        else:
            model_index0 = None
            table_index0 = None

        if 'acquir' in action and table_index0:
            # Disabled as causing item change event (only way to trigger QStandardItem checkbox change)
            #if action == 'acquiring':
            #    state_color = QColor(Qt.yellow)
            #elif action == 'acquired':
            #    state_color = QColor(Qt.green)
            #else:
            #    state_color = QColor(Qt.lightGray)
            #item = array_table_model.item(*table_index0)
            #item.setBackground(state_color)
            if table_index0:
                self.tableView_array_sections.scrollTo(
                    model_index0,
                    QAbstractItemView.PositionAtCenter)
        if action == 'select' and table_index0:
            self.array_select_items(model_indices)
            self.tableView_array_sections.scrollTo(
                model_index0,
                QAbstractItemView.PositionAtCenter)
        if action == 'toggle' and table_index0:
            self.array_toggle_selection(model_indices)
            if table_index0 in self.gm.array_data.selected_sections:
                self.tableView_array_sections.scrollTo(
                    model_index0,
                    QAbstractItemView.PositionAtCenter)
        if action == 'deselectall':
            self.array_deselect_all()

    def array_reset(self):
        self.lineEdit_array_dataFile.clear()
        array_table_model = self.tableView_array_sections.model()
        array_table_model.clear()
        self.array_trigger_image_uncalibrated()
        self.array_trigger_image_uncalibratable()
        self.gm.array_reset()
        self.gm.delete_array_grids()
        self.gm.array_delete_autofocus_points(0)
        self.update_from_grid_dlg()
        self.viewport.update_grids()
        self.viewport.vp_draw()

    def array_trigger_image_calibrated(self):
        (self.pushButton_array_imageCalibration
            .setStyleSheet('background-color: green'))
        # self.pushButton_msem_transferToZen.setEnabled(True)

    def array_trigger_image_uncalibrated(self):
        # change array image flag
        (self.pushButton_array_imageCalibration
            .setStyleSheet('background-color: yellow'))
        # inactivate msem transfer to ZEN
        # self.pushButton_msem_transferToZen.setEnabled(False)

    def array_trigger_image_calibratable(self):
        # the array image can be calibrated
        self.pushButton_array_imageCalibration.setEnabled(True)

    def array_trigger_image_uncalibratable(self):
        # the array image cannot be calibrated
        self.pushButton_array_imageCalibration.setEnabled(False)

    def array_open_import_dlg(self):
        self.tabWidget.setCurrentIndex(3)
        start_path = self.lineEdit_array_dataFile.text()
        array_filename = str(QFileDialog.getOpenFileName(
            self, 'Select Array data file',
            start_path,
            filter='MASS files (*.mass.*);;MagC files (*.magc)'
        )[0])
        if array_filename:
            self.array_reset()
            self.array_init_gui(array_filename)
            self.gm.set_template_grids()
            self.update_from_grid_dlg()
            self.viewport.show_stage_pos = True
            self.viewport.vp_activate_checkbox_show_stage_pos()
            self.viewport.vp_draw()

    def array_init_gui(self, array_filename=None):
        if array_filename:
            # load array data
            array_filename = os.path.normpath(array_filename)
            self.gm.array_read(array_filename)
        else:
            array_filename = self.gm.array_data.path
        nsections = self.gm.array_data.get_nsections()
        nrois = self.gm.array_data.get_nrois()

        self.lineEdit_array_dataFile.setText(array_filename)
        array_image = self.imported.find_array_image()
        if array_image is not None:
            self.gm.array_update_data_image_properties(array_image)

        utils.log_info(
            'Array-CTRL',
            f'{nsections} Array sections x {nrois} ROIs have been loaded.')

        # populate table
        table_model = self.tableView_array_sections.model()
        table_model.clear()

        placeholder = []
        for roi in range(nrois):
            item = QStandardItem()
            item.setSelectable(False)
            placeholder.append(item)
        table_model.appendRow(placeholder)
        table_model.setVerticalHeaderItem(0, QStandardItem())
        for roi_index in range(nrois):
            button = QPushButton('Set')
            button.clicked.connect(self.get_open_grid_dlg(roi_index))
            self.tableView_array_sections.setIndexWidget(table_model.index(0, roi_index), button)

        for array_index in range(nsections):
            row_items = []
            for roi_index in range(nrois):
                roi_item = QStandardItem()
                roi_item.setCheckable(True)
                row_items.append(roi_item)

            row_index = table_model.rowCount()
            table_model.appendRow(row_items)
            table_model.setVerticalHeaderItem(row_index, QStandardItem(str(array_index)))

        for roi_index in range(nrois):
            table_model.setHorizontalHeaderItem(roi_index, QStandardItem(str(roi_index)))
            self.tableView_array_sections.horizontalHeader().setSectionResizeMode(QHeaderView.Stretch)
            #self.tableView_array_sections.setColumnWidth(roi_index, 40)

        if len(self.gm.array_data.landmarks) > 2:
            self.array_trigger_image_calibratable()

    def array_open_import_image(self):
        if self.lineEdit_array_imageFile.text():
            start_path = os.path.dirname(self.lineEdit_array_imageFile.text())
        else:
            start_path = os.path.dirname(self.lineEdit_array_dataFile.text())

        def on_success_function():
            array_image = self.imported[-1]
            array_image.is_array = True
            if self.magc_mode:
                array_image.centre_sx_sy = array_image.size[0] / 2, array_image.size[1] / 2
            self.array_set_import_image(array_image)

        self.viewport.vp_open_import_image_dlg(
            start_path=start_path,
            on_success_function=on_success_function
        )

    def array_set_import_image(self, array_image=None):
        if array_image:
            path = array_image.image_src
            enabled = True
        else:
            path = ''
            enabled = False
        self.lineEdit_array_imageFile.setText(path)
        self.pushButton_array_createGrids.setEnabled(enabled)
        if enabled and self.gm.array_data.path:
            self.gm.array_update_data_image_properties(array_image)

    def array_create_grids(self):
        imported_image = self.imported.find_array_image()
        if imported_image:
            self.gm.array_create_grids(imported_image)
            self.update_from_grid_dlg()

    def array_open_image_calibration_dlg(self):
        dialog = ArrayCalibrationDlg(self.cfg, self.stage, self.ovm, self.cs,
                                     self.gm, self.imported, self.trigger)
        dialog.exec()
    # --------------------------- End of Array tab ----------------------------------


    # =============== Below: all methods that open dialog windows ==================

    def open_mag_calibration_dlg(self):
        dialog = MagCalibrationDlg(self.sem)
        if dialog.exec():
            # Show updated OV magnification
            self.show_current_settings()

    def open_save_settings_new_file_dlg(self):
        """Open dialog window to let user save the current configuration under
        a new name.
        """
        # Check if the current configuration is default.ini
        if self.cfg_file == 'default.ini':
            new_syscfg = True
            dialog = SaveConfigDlg('', new_syscfg)
        else:
            new_syscfg = False
            dialog = SaveConfigDlg(self.syscfg_file)
        if dialog.exec():
            self.cfg_file = dialog.file_name
            if new_syscfg:
                self.syscfg_file = dialog.sysfile_name
                self.cfg['sys']['sys_config_file'] = self.syscfg_file
            self.save_config_to_disk(show_msg=True)
            # Show new config file name in status bar
            self.set_statusbar('Ready.')

    def open_sem_dlg(self):
        dialog = SEMSettingsDlg(self.sem)
        if dialog.exec():
            if self.microtome is not None:
                # Update stage calibration (EHT may have changed)
                self.cs.load_stage_calibration(self.sem.target_eht)
                self.cs.apply_stage_calibration()
            self.show_current_settings()
            # Electron dose may have changed
            self.show_stack_acq_estimates()
            if self.ovm.use_auto_debris_area:
                self.ovm.update_all_debris_detections_areas(self.gm)
            self.viewport.vp_draw()
            if not self.cs.calibration_found:
                utils.log_error(
                    'CTRL', 'Warning - No stage calibration found for '
                    'current EHT.')
                QMessageBox.warning(
                    self, 'Missing stage calibration',
                    'No stage calibration settings were found for the '
                    'currently selected EHT. Please calibrate the stage:'
                    '\nMenu  →  Calibration  →  Stage calibration',
                    QMessageBox.Ok)

    def open_microtome_dlg(self):
        if self.microtome is not None:
            if self.microtome.device_name == 'Gatan 3View':
                dialog = MicrotomeSettingsDlg(self.microtome, self.sem,
                                              self.stage, self.cs,
                                              self.trigger, self.use_microtome)
                if dialog.exec():
                    self.show_current_settings()
                    self.show_stack_acq_estimates()
                    self.viewport.vp_draw()
            elif self.microtome.device_name == 'ConnectomX katana':
                dialog = KatanaSettingsDlg(self.microtome)
                dialog.exec()
            elif self.microtome.device_name == 'GCIB':
                dialog = GCIBSettingsDlg(self.microtome)
                dialog.exec()
        else:
            utils.log_error('No microtome-related functions are available'
                ' because no microtome is configured in the current session')

    def open_calibration_dlg(self):
        prev_calibration = self.cs.stage_calibration
        dialog = StageCalibrationDlg(self.cs, self.stage, self.sem,
                                     self.acq.base_dir)
        if dialog.exec() and self.cs.stage_calibration != prev_calibration:
            # Recalculate all grids and debris detection areas
            for grid_index in range(self.gm.number_grids):
                # Resetting the origin triggers updates of dx_dy coordinates
                self.gm[grid_index].auto_update_tile_positions = True
                self.gm[grid_index].origin_sx_sy = (
                    self.gm[grid_index].origin_sx_sy)
            if self.ovm.use_auto_debris_area:
                self.ovm.update_all_debris_detections_areas(self.gm)
            # Reset origin of stub OV
            self.ovm['stub'].origin_sx_sy = self.ovm['stub'].origin_sx_sy
            self.viewport.vp_draw()

    def open_cut_duration_dlg(self):
        dialog = CutDurationDlg(self.microtome)
        dialog.exec()

    def open_ov_dlg(self):
        dialog = OVSettingsDlg(self.ovm, self.sem, self.ov_index_dropdown,
                               self.trigger)
        # self.update_from_ov_dlg() is called when user saves settings
        # or adds/deletes OVs.
        dialog.exec()

    def update_from_ov_dlg(self):
        self.update_main_controls_ov_selector(self.ov_index_dropdown)
        self.ft_update_ov_selector(self.ft_selected_ov)
        self.viewport.update_ov()
        if self.ovm.use_auto_debris_area:
            self.ovm.update_all_debris_detections_areas(self.gm)
        self.show_current_settings()
        self.show_stack_acq_estimates()
        self.viewport.vp_draw()

    def get_open_grid_dlg(self, roi_index):
        def callback_open_grid_dlg():
            grid_index = self.gm.find_grid_index(roi_index)
            if grid_index is not None:
                self.gm.activate_grid(grid_index)
                self.open_grid_dlg(grid_index)
                self.gm.deactivate_grid(grid_index)
        return callback_open_grid_dlg

    def open_grid_dlg(self, selected_grid):
        dialog = GridSettingsDlg(self.gm, self.sem, selected_grid,
                                 self.trigger, self.magc_mode)
        # self.update_from_grid_dlg() is called when user saves settings
        # or adds/deletes grids.
        dialog.exec()

    def update_from_grid_dlg(self):
        # Update selectors
        self.update_main_controls_grid_selector(self.grid_index_dropdown)
        self.ft_update_grid_selector(self.ft_selected_grid)
        self.ft_update_tile_selector()
        if self.ft_selected_ov == -1:
            self.ft_clear_wd_stig_display()
        self.viewport.update_grids()
        if self.ovm.use_auto_debris_area:
            self.ovm.update_all_debris_detections_areas(self.gm)
        self.show_current_settings()
        self.show_stack_acq_estimates()
        self.viewport.vp_draw()

    def open_acq_settings_dlg(self):
        prev_stack_name = self.acq.stack_name
        dialog = AcqSettingsDlg(self.acq, self.notifications,
                                self.use_microtome)
        if dialog.exec():
            self.show_current_settings()
            self.show_stack_acq_estimates()
            self.show_stack_progress()   # Slice number may have changed.
            if self.acq.stack_name != prev_stack_name:
                self.update_acq_notes()

    def open_pre_stack_dlg(self):
        # Calculate new estimates first, then open dialog:
        self.show_stack_acq_estimates()
        dialog = PreStackDlg(self.acq, self.sem, self.microtome,
                             self.autofocus, self.ovm, self.gm)
        if dialog.exec():
            self.show_current_settings()
            self.start_acquisition()

    def open_export_dlg(self):
        dialog = ExportDlg(self.acq)
        dialog.exec()

    def open_update_dlg(self):
        dialog = UpdateDlg()
        dialog.exec()

    def open_email_monitoring_dlg(self):
        dialog = EmailMonitoringSettingsDlg(self.acq, self.notifications)
        dialog.exec()

    def open_debris_dlg(self):
        dialog = DebrisSettingsDlg(self.ovm, self.img_inspector, self.acq)
        if dialog.exec():
            self.ovm.update_all_debris_detections_areas(self.gm)
            self.show_current_settings()
            self.viewport.vp_draw()

    def open_ask_user_dlg(self):
        dialog = AskUserDlg()
        dialog.exec()
        
    def open_tcp_settings_dlg(self):
        dialog = TCPSettingsDlg(self.tcp_remote, self.acq)
        dialog.exec()

    def open_mirror_drive_dlg(self):
        dialog = MirrorDriveDlg(self.acq)
        dialog.exec()

    def open_image_monitoring_dlg(self):
        dialog = ImageMonitoringSettingsDlg(self.img_inspector)
        dialog.exec()

    def open_autofocus_settings_dlg(self):
        dialog = AutofocusSettingsDlg(self.sem, self.autofocus, self.gm)
        if dialog.exec():
            if self.autofocus.method == 2:
                self.checkBox_useAutofocus.setText('Focus tracking')
            else:
                self.checkBox_useAutofocus.setText('Autofocus')
            self.viewport.vp_draw()

    def open_run_autofocus_dlg(self):
        dialog = RunAutofocusDlg(self.autofocus, self.sem)
        if dialog.exec():
            return dialog.new_wd_stig
        else:
            return None, None, None

    def open_plasma_cleaner_dlg(self):
        dialog = PlasmaCleanerDlg(self.plasma_cleaner)
        dialog.exec()

    def open_approach_dlg(self):
        dialog = ApproachDlg(self.microtome, self.trigger)
        dialog.exec()

    def open_grab_frame_dlg(self):
        dialog = GrabFrameDlg(self.sem, self.acq, self.trigger)
        dialog.exec()

    def open_variable_pressure_dlg(self):
        dialog = VariablePressureDlg(self.sem)
        dialog.exec()

    def open_charge_compensator_dlg(self):
        dialog = ChargeCompensatorDlg(self.sem)
        dialog.exec()

    def open_eht_dlg(self):
        dialog = EHTDlg(self.sem)
        dialog.exec()

    def open_motor_test_dlg(self):
        dialog = MotorTestDlg(self.microtome, self.acq, self.trigger)
        dialog.exec()

    def open_motor_status_dlg(self):
        dialog = MotorStatusDlg(self.stage)
        dialog.exec()

    def open_send_command_dlg(self):
        dialog = SendCommandDlg(self.microtome)
        dialog.exec()

    def open_about_box(self):
        dialog = AboutBox()
        dialog.exec()

    # ============ Below: stack progress update and signal processing ==============

    def show_stack_progress(self):
        progress_value = None

        if self.gm.array_mode:
            progress_type = "Grid:"
            label = self.acq.grid_current_label
            array_current_index = self.acq.grid_current_index
            total = self.gm.total_number_active_grids()
            progress_position = (
                f'{label}')
            if total:
                progress_value = (
                    array_current_index / total)
        elif self.acq.use_target_z_diff:
            progress_type = "Current Z depth:"
            current_slice = self.acq.slice_counter
            total_z_diff = self.acq.total_z_diff
            progress_position = (
                '{0:.3f}'.format(total_z_diff) + ' µm' + '      (slice no. = '
                + str(current_slice) + ")")
            progress_value = (
                total_z_diff / self.acq.target_z_diff)
        else:
            progress_type = "Current slice:"
            current_slice = self.acq.slice_counter
            if self.acq.number_slices > 0:
                progress_position = (
                    str(current_slice) + '      (' + chr(8710) + 'Z = '
                    + '{0:.3f}'.format(self.acq.total_z_diff) + ' µm)')
                progress_value = (
                    current_slice / self.acq.number_slices)
            else:
                progress_position = (
                        str(current_slice) + "      (no cut after acq.)")


        self.label_cp.setText(progress_type)
        self.label_currentPosition.setText(progress_position)
        if progress_value is not None:
            self.progressBar.setValue(int(progress_value * 100))

    def show_current_stage_xy(self):
        xy_pos = self.stage.last_known_xy
        if xy_pos[0] is None or xy_pos[1] is None:
            pos_info = ('X: unknown    Y: unknown')
        else:
            pos_info = ('X: {0:.3f}    Y: {1:.3f}'.format(*xy_pos))
        self.label_currentStageXY.setText(pos_info)
        QApplication.processEvents() # ensures changes are shown without delay

    def show_current_stage_z(self):
        z_pos = self.stage.last_known_z
        if z_pos is None:
            pos_info = 'Z: unknown'
        else:
            pos_info = 'Z: {0:.3f}'.format(z_pos)
        self.label_currentStageZ.setText(pos_info)
        QApplication.processEvents()

    def set_statusbar(self, msg):
        """Set the status bar of the main controls window."""
        # self.statusbar_msg is needed to override the status tips. See event()
        self.statusbar_msg = (
            msg
            + f' Active configuration: {self.cfg_file} /'
            + f' {self.syscfg_file}')
        self.statusBar().showMessage(self.statusbar_msg)

    def set_status(self, label_text, statusbar_text, busy_state):
        """Set status of Main Controls: Label in GUI (acquisition panel),
        message in status bar, and 'busy' state (True/False)."""
        pal = QPalette(self.label_acqIndicator.palette())
        pal.setColor(QPalette.WindowText, QColor(Qt.red))
        self.label_acqIndicator.setPalette(pal)
        self.label_acqIndicator.setText(label_text)
        self.set_statusbar(statusbar_text)
        self.busy = busy_state

    def event(self, e):
        """Override status tips when hovering with mouse over menu."""
        if e.type() == QEvent.StatusTip:
            e = QStatusTipEvent(self.statusbar_msg)
        return super().event(e)

    def process_signal(self):
        """Process signals from the acquisition thread, the viewport, or from
        dialog windows. The trigger/queue approach is required to pass
        information between threads and to allow the GUI to be updated from a
        thread.
        """
        cmd = self.trigger.queue.get()
        msg = cmd['msg']
        args = cmd['args']
        kwargs = cmd['kwargs']
        if msg == 'STATUS IDLE':
            self.set_status('', 'Ready.', False)
        elif msg == 'STATUS BUSY APPROACH':
            self.set_status('Busy.', 'Approach cutting in progress...', True)
        elif msg == 'STATUS BUSY OV':
            self.set_status(
                'Busy.', 'Overview acquisition in progress...', True)
        elif msg == 'STATUS BUSY STUB':
            self.set_status(
                'Busy.', 'Stub overview acquisition in progress...', True)
        elif msg == 'STATUS BUSY STAGE MOVE':
            self.set_status('Busy.', 'Stage move in progress...', True)
        elif msg == 'STATUS BUSY GRAB IMAGE':
            self.set_status(
                'Busy.', 'Acquisition of single image in progress...', True)
        elif msg == 'UPDATE XY':
            self.show_current_stage_xy()
        elif msg == 'UPDATE XY FT':
            self.ft_show_updated_stage_position()
        elif msg == 'UPDATE Z':
            self.show_current_stage_z()
        elif msg == 'UPDATE PROGRESS':
            self.show_stack_progress()
            self.show_stack_acq_estimates()
            self.viewport.m_show_motor_status()
        elif msg == 'MANUAL SWEEP SUCCESS':
            self.manual_sweep_success(True)
        elif msg == 'MANUAL SWEEP FAILURE':
            self.manual_sweep_success(False)
        elif msg == 'MAINTENANCE FINISHED':
            self.test_run_maintenance_moves_finished()
        elif msg == 'REMOTE STOP':
            self.remote_stop()
        elif msg == 'ERROR PAUSE':
            self.error_pause()
        elif msg == 'COMPLETION STOP':
            self.completion_stop()
        elif msg == 'ACQ NOT IN PROGRESS':
            self.set_status('', 'Ready.', False)
            self.acq_not_in_progress_update_gui()
        elif msg == 'SAVE CFG':
            self.save_config_to_disk()
        elif msg == 'ACQ IND OV':
            self.viewport.vp_toggle_ov_acq_indicator(*args, **kwargs)
        elif msg == 'ACQ IND TILE':
            self.viewport.vp_toggle_tile_acq_indicator(*args, **kwargs)
        elif msg == 'RESTRICT GUI':
            self.restrict_gui(True)
        elif msg == 'RESTRICT VP GUI':
            self.viewport.restrict_gui(True)
        elif msg == 'UNRESTRICT GUI':
            self.restrict_gui(False)
        elif msg == 'SHOW MSG':
            text = args[0] if args else ''
            QMessageBox.information(self,
                'Message received from remote server',
                'Message text: ' + text,
                 QMessageBox.Ok)
        elif msg == 'GRID SETTINGS CHANGED':
            self.update_from_grid_dlg()
        elif msg == 'OV SETTINGS CHANGED':
            self.update_from_ov_dlg()
        elif msg == 'GRAB VP SCREENSHOT':
            self.viewport.grab_viewport_screenshot(*args, **kwargs)
        elif msg == 'DRAW VP':
            self.viewport.vp_draw()
        elif msg == 'DRAW VP NO LABELS':
            self.viewport.vp_draw(suppress_labels=True, suppress_previews=True)
        elif msg == 'SHOW IMPORTED':
            self.viewport.checkBox_showImported.setChecked(True)
            self.viewport.vp_toggle_show_imported()
        elif msg == 'INCIDENT LOG':
            self.viewport.show_in_incident_log(*args, **kwargs)
        elif msg == 'GET CURRENT LOG':
            try:
                self.write_current_log_to_file(*args, **kwargs)
            except Exception as e:
                utils.log_error('CTRL', 'Could not write current log to disk: '
                                + str(e))
        elif msg == 'ARRAY RESET':
            self.array_reset()
        elif msg == 'ARRAY REMOVE IMAGE':
            self.array_set_import_image(None)
        elif msg == 'ARRAY IMAGE CALIBRATED':
            self.array_trigger_image_calibrated()
        elif msg == 'ARRAY IMAGE NOT CALIBRATED':
            self.array_trigger_image_uncalibrated()
        elif msg == 'ARRAY ENABLE CALIBRATION':
            self.array_trigger_image_calibratable()
        elif msg == 'ARRAY DISABLE CALIBRATION':
            self.array_trigger_image_uncalibratable()
        elif msg == 'ARRAY SET SECTION STATE':
            self.array_set_section_state_in_table(*args, **kwargs)
        # elif 'MSEM GUI' in msg:
            # self.msem_update_gui(msg)
        elif msg == 'REFRESH OV':
            self.acquire_ov()
        elif msg == 'SHOW CURRENT SETTINGS':
            self.show_current_settings()
            self.show_stack_acq_estimates()
        elif msg == 'LOAD IN FOCUS TOOL':
            self.ft_set_selection_from_viewport()
        elif msg == 'UPDATE FT TILE SELECTOR':
            self.ft_update_tile_selector()
        elif msg == 'MOVE STAGE':
            self.move_stage()
        elif msg == 'ADD TILE FOLDER':
            self.add_tile_folder()
        elif msg == 'IMPORT IMG':
            self.open_import_image_dlg()
        elif msg == 'ADJUST IMPORTED IMG':
            self.open_adjust_image_dlg(*args, **kwargs)
        elif msg == 'DELETE IMPORTED IMG':
            self.open_delete_image_dlg()
        elif msg == 'CHANGE GRID ROTATION':
            self.open_change_grid_rotation_dlg(*args, **kwargs)
        elif msg == 'OPEN GRID SETTINGS':
            self.open_grid_dlg(*args, **kwargs)
        elif msg == 'Z WARNING':
            QMessageBox.warning(
                self, 'Z position mismatch',
                'The current Z position does not match the last known '
                'Z position in SBEMimage. Have you manually changed Z in '
                'the meantime? Make sure that the Z position is correct '
                'before (re)starting the stack.',
                QMessageBox.Ok)
        elif msg == 'FOCUS ALERT':
            QMessageBox.warning(
                self, 'Focus/stigmation change detected',
                'SBEMimage has detected an unexpected change in '
                'focus/stigmation parameters. Target settings have been '
                'restored.', QMessageBox.Ok)
        elif msg == 'MAG ALERT':
            QMessageBox.warning(
                self, 'Magnification change detected',
                'SBEMimage has detected an unexpected change in '
                'magnification. Target setting has been restored.',
                QMessageBox.Ok)
        elif msg == 'ASK DEBRIS FIRST OV':
            self.ask_debris_first_ov(*args, **kwargs)
        elif msg == 'ASK DEBRIS CONFIRMATION':
            self.ask_debris_confirmation(*args, **kwargs)
        elif msg == 'ASK IMAGE ERROR OVERRIDE':
            reply = QMessageBox.question(
                self, 'Image inspector',
                'The current image has failed the image inspector tests.\n'
                'Would you like to proceed anyway?',
                QMessageBox.Yes | QMessageBox.No,
                QMessageBox.Yes)
            self.acq.user_reply = reply
        else:
            # If msg is not a command, show it in log:
            self.textarea_log.appendPlainText(msg)
            self.textarea_log.ensureCursorVisible()
    
    def ask_debris_first_ov(self, ov_index):
        self.viewport.vp_show_overview_for_user_inspection(ov_index)
        msgBox = QMessageBox(self)
        msgBox.setIcon(QMessageBox.Question)
        msgBox.setWindowTitle('Please inspect overview image quality')
        msgBox.setText(
            f'Is the overview image OV {ov_index} now shown in the '
            f'Viewport clean and of good quality (no debris or other image '
            f'defects)?\n\n'
            f'(This confirmation is required for the first slice to be '
            f'imaged after (re)starting an acquisition.)')
        msgBox.addButton(QPushButton('  Image is fine!  '),
                            QMessageBox.YesRole)
        msgBox.addButton(QPushButton('  There is debris.  '),
                            QMessageBox.NoRole)
        msgBox.addButton(QPushButton('Abort'),
                            QMessageBox.RejectRole)
        reply = msgBox.exec()
        # Redraw with previous settings
        self.viewport.vp_draw()
        self.acq.user_reply = reply
            
    def ask_debris_confirmation(self, ov_index):
        self.viewport.vp_show_overview_for_user_inspection(ov_index)
        msgBox = QMessageBox(self)
        msgBox.setIcon(QMessageBox.Question)
        msgBox.setWindowTitle('Potential debris detected - please confirm')
        msgBox.setText(
            f'Is debris visible in the detection area of OV {ov_index} now '
            f'shown in the Viewport?\n\n'
            f'(Potential debris has been detected in this overview image. '
            f'If you get several false positives in a row, you may need to '
            f'adjust your detection thresholds.)')
        msgBox.addButton(QPushButton('  Yes, there is debris.  '),
                            QMessageBox.YesRole)
        msgBox.addButton(QPushButton('  No debris, continue!  '),
                            QMessageBox.NoRole)
        msgBox.addButton(QPushButton('Abort'),
                            QMessageBox.RejectRole)
        reply = msgBox.exec()
        # Redraw with previous settings
        self.viewport.vp_draw()
        self.acq.user_reply = reply 

    def add_tile_folder(self):
        """Add a folder for a new tile to be acquired while the acquisition
        is running."""
        grid_index = self.viewport.selected_grid
        grid = self.gm[grid_index]
        tile_index = self.viewport.selected_tile
        tile_folder = utils.get_tile_dirname('tiles', grid_index, grid.array_index, grid.roi_index, tile_index)
        tile_folder = os.path.join(self.acq.base_dir, tile_folder)
        if not os.path.exists(tile_folder):
            self.try_to_create_directory(tile_folder)
        if self.acq.use_mirror_drive:
            mirror_tile_folder = os.path.join(
                self.acq.mirror_drive, tile_folder[2:])
            if not os.path.exists(mirror_tile_folder):
                self.try_to_create_directory(mirror_tile_folder)

    def restrict_gui(self, busy):
        """Disable GUI elements during acq or when program is busy."""
        # Partially disable/enable the tests and the focus tool
        idle = not busy
        self.restrict_focus_tool_gui(busy)
        self.restrict_tests_gui(busy)
        # Settings buttons
        self.pushButton_SEMSettings.setEnabled(idle)
        self.pushButton_microtomeSettings.setEnabled(idle)
        self.pushButton_OVSettings.setEnabled(idle)
        self.pushButton_gridSettings.setEnabled(idle)
        self.pushButton_acqSettings.setEnabled(idle)
        # Other buttons
        self.pushButton_doApproach.setEnabled(idle)
        self.pushButton_doSweep.setEnabled(idle)
        self.pushButton_grabFrame.setEnabled(idle)
        self.pushButton_EHTToggle.setEnabled(idle)
        # Checkboxes
        self.checkBox_mirrorDrive.setEnabled(idle)
        self.toolButton_mirrorDrive.setEnabled(idle)
        self.checkBox_takeOV.setEnabled(idle)
        self.toolButton_OVSettings.setEnabled(idle)
        if self.plc_installed:
            self.checkBox_plasmaCleaner.setEnabled(idle)
            self.toolButton_plasmaCleaner.setEnabled(idle)
        # Start, reset buttons
        self.pushButton_startAcq.setEnabled(idle)
        self.pushButton_resetAcq.setEnabled(idle)
        # Disable/enable menu
        self.menubar.setEnabled(idle)
        # Restrict GUI (microtome-specific functionality) if no microtome used
        if not self.use_microtome or self.syscfg['device']['microtome'] == '6':
            self.restrict_gui_for_sem_stage()

        if self.syscfg['device']['microtome'] != '6':
            self.restrict_gui_wo_gcib()

    def restrict_focus_tool_gui(self, busy):
        idle = not busy
        self.pushButton_focusToolStart.setEnabled(idle)
        self.pushButton_focusToolMove.setEnabled(idle)
        self.pushButton_focusToolAutofocus.setEnabled(idle)
        self.checkBox_zoom.setEnabled(idle)

    def restrict_tests_gui(self, busy):
        idle = not busy
        self.pushButton_testGetMag.setEnabled(idle)
        self.pushButton_testSetMag.setEnabled(idle)
        self.pushButton_testGetFocus.setEnabled(idle)
        self.pushButton_testSetFocus.setEnabled(idle)
        self.pushButton_testRunAutofocus.setEnabled(idle)
        self.pushButton_testZeissAPIVersion.setEnabled(idle)
        self.pushButton_testGetStage.setEnabled(idle)
        self.pushButton_testSetStage.setEnabled(idle)
        self.pushButton_testNearKnife.setEnabled(idle)
        self.pushButton_testClearKnife.setEnabled(idle)
        self.pushButton_testGetMillPos.setEnabled(idle)
        self.pushButton_testMillMov.setEnabled(idle)
        self.pushButton_testMilling.setEnabled(idle)
        self.pushButton_testStopDMScript.setEnabled(idle)
        self.pushButton_testPlasmaCleaner.setEnabled(idle)
        self.pushButton_testMotors.setEnabled(idle)
        self.pushButton_testSendCommand.setEnabled(idle)
        self.pushButton_testRunMaintenanceMoves.setEnabled(idle)

    def restrict_gui_for_simulation_mode(self):
        self.pushButton_SEMSettings.setEnabled(False)
        self.pushButton_startAcq.setEnabled(False)
        self.pushButton_doApproach.setEnabled(False)
        self.pushButton_doSweep.setEnabled(False)
        self.pushButton_grabFrame.setEnabled(False)
        self.pushButton_EHTToggle.setEnabled(False)
        self.actionSEMSettings.setEnabled(False)
        self.actionStageCalibration.setEnabled(False)
        self.actionPlasmaCleanerSettings.setEnabled(False)
        # Tests and focus tool
        self.restrict_focus_tool_gui(True)
        self.restrict_tests_gui(True)

    def restrict_gui_for_sem_stage(self):
        self.pushButton_doApproach.setEnabled(False)
        self.pushButton_doSweep.setEnabled(False)
        self.pushButton_testNearKnife.setEnabled(False)
        self.pushButton_testClearKnife.setEnabled(False)
        self.pushButton_testStopDMScript.setEnabled(False)
        self.checkBox_useDebrisDetection.setEnabled(False)
        self.toolButton_debrisDetection.setEnabled(False)
        self.actionCutDuration.setEnabled(False)

    def restrict_gui_wo_gcib(self):
        self.pushButton_testGetMillPos.setEnabled(False)
        self.pushButton_testMillMov.setEnabled(False)
        self.pushButton_testMilling.setEnabled(False)

    def write_current_log_to_file(self, filename):
        with open(filename, 'w') as f:
            f.write(self.textarea_log.toPlainText())

    # ====================== Below: Manual SBEM commands ===========================

    def manual_sweep(self):
        user_reply = QMessageBox.question(
            self, 'Sweep surface',
            'This will perform a sweep cycle.\n\nDo you wish to proceed?',
            QMessageBox.Ok | QMessageBox.Cancel, QMessageBox.Cancel)
        if user_reply == QMessageBox.Ok:
            # Perform sweep: do a cut slightly above current surface
            utils.log_info('KNIFE', 'Performing user-requested sweep.')
            self.restrict_gui(True)
            self.viewport.restrict_gui(True)
            QApplication.processEvents()
            utils.run_log_thread(acq_func.manual_sweep,
                                 self.microtome,
                                 self.trigger)
            self.set_status('Busy.', 'Sweep in progress...', True)

    def manual_sweep_success(self, success):
        self.show_current_stage_z()
        if success:
            utils.log_info('KNIFE', 'User-requested sweep completed.')
        else:
            utils.log_error('KNIFE', 'ERROR ocurred during sweep.')
            QMessageBox.warning(self, 'Error during sweep',
                'An error occurred during the sweep cycle. '
                'Please check the microtome status in DM '
                'and the current Z position.', QMessageBox.Ok)
        self.restrict_gui(False)
        self.viewport.restrict_gui(False)
        self.set_status('', 'Ready.', False)

    def save_viewport_screenshot(self):
        file_name, ok_button_clicked = QInputDialog.getText(
            self, 'Save current viewport screenshot as',
            'File name (.png will be added; File will be saved in '
            'current base directory): ', QLineEdit.Normal, 'current_viewport')
        if ok_button_clicked:
            self.viewport.grab_viewport_screenshot(
                os.path.join(self.acq.base_dir, file_name + constants.SCREENSHOT_FORMAT))
            utils.log_info(
                'CTRL', 'Saved screenshot of current Viewport to base directory.')

    # ======================= Test functions in third tab ==========================

    def test_get_mag(self):
        mag = self.sem.get_mag()
        utils.log_info('SEM', 'Current magnification: ' + '{0:.2f}'.format(mag))

    def test_set_mag(self):
        self.sem.set_mag(1000)
        if self.sem.error_state != Error.none:
            utils.log_error('SEM', '' + self.sem.error_info)
            self.sem.reset_error_state()
        else:
            utils.log_info('SEM', 'Magnification set to 1000.00')

    def test_get_wd(self):
        wd = self.sem.get_wd()
        utils.log_info(
            'SEM', 'Current working distance in mm: '
            + '{0:.4f}'.format(wd * 1000))

    def test_set_wd(self):
        self.sem.set_wd(0.006)
        if self.sem.error_state != Error.none:
            utils.log_error('SEM', '' + self.sem.error_info)
            self.sem.reset_error_state()
        else:
            utils.log_info('SEM', 'Working distance set to 6 mm.')

    def test_autofocus(self):
        new_wd_stig = self.open_run_autofocus_dlg()
        if new_wd_stig[0] is not None:
            utils.log_info('SEM',
                           f'After autofocus: New '
                           f'{utils.format_wd_stig(*new_wd_stig)}')

    def test_zeiss_api_version(self):
        self.sem.show_about_box()

    def test_get_stage(self):
        try:
            current_pos = self.microtome.stage.get_stage_xyztr()
        except AttributeError:
            current_pos = self.stage.get_xy()
        if current_pos is not None:
            pos_fmt = [f"{p:.2f}" for p in current_pos]
            if len(current_pos) > 2:
                utils.log_info(
                    'STAGE',
                    f'{self.stage}: Current XYZTR parameters: {pos_fmt}')
            else:
                utils.log_info(
                    'STAGE',
                    f'{self.stage}: Current XY parameters: {pos_fmt}')
        else:
            utils.log_error('STAGE',
                            'Error - could not read current X position.')

    def test_set_stage(self):
        current_x = self.stage.get_x()
        self.stage.move_to_x(current_x + 10)
        utils.log_info('STAGE',
                       'New X position should be: '
                       + '{0:.2f}'.format(current_x + 10))

    def test_near_knife(self):
        if self.use_microtome:
            user_reply = QMessageBox.question(
                self, 'Move knife to "Near" position',
                    'Please confirm that you want to move the knife to the '
                    '"Near" position.',
                    QMessageBox.Ok | QMessageBox.Cancel)
            if user_reply == QMessageBox.Cancel:
                return
            self.microtome.near_knife()
            utils.log_info('KNIFE', 'Position should be NEAR.')
        else:
            utils.log_warning('CTRL', 'No microtome, or microtome not active.')

    def test_clear_knife(self):
        if self.use_microtome:
            self.microtome.clear_knife()
            utils.log_info('KNIFE', 'Position should be CLEAR.')
        else:
            utils.log_warning('CTRL', 'No microtome, or microtome not active.')

    def test_run_maintenance_moves(self):
        utils.log_info('STAGE',
            'Performing user-requested XY stage maintenance moves.')
        self.restrict_gui(True)
        self.viewport.restrict_gui(True)
        self.set_status('Busy.', 'Stage maintenance moves...', True)
        utils.run_log_thread(self.acq.do_maintenance_moves, True)

    def test_run_maintenance_moves_finished(self):
        utils.log_info('STAGE', 'XY stage maintenance moves completed.')
        self.set_status('', 'Ready.', False)
        self.restrict_gui(False)
        self.viewport.restrict_gui(False)

    def test_get_mill_pos(self):
        if self.use_microtome:
            pos_fmt = [f"{p:.2f}" for p in self.microtome.xyzt_milling]
            utils.log_info('GCIB', f'Mill position (XYZT) {pos_fmt}.')
        else:
            utils.log_warning('CTRL', 'No microtome, or microtome not active.')

    def test_set_mill_pos(self):
        # Deprecated
        if self.use_microtome:
            self.microtome.move_stage_to_millpos()
            if self.microtome.error_state != Error.none:
                utils.log_info('CTRL', f'Microtome error {self.microtome.error_state}: {self.microtome.error_info}')
                self.microtome.reset_error_state()
        else:
            utils.log_warning('CTRL', 'No microtome, or microtome not active.')

    def test_set_pos_prior_mill_mov(self):
        # Deprecated
        if self.use_microtome:
            self.microtome.move_stage_to_pos_prior_mill_mov()
            if self.microtome.error_state != Error.none:
                utils.log_info('CTRL', f'Microtome error {self.microtome.error_state}: {self.microtome.error_info}')
                self.microtome.reset_error_state()
        else:
            utils.log_warning('CTRL', 'No microtome, or microtome not active.')

    def test_mill_mov(self, duration: Optional[int] = 0):
        if self.use_microtome:
            self.microtome.do_full_cut(mill_duration=duration, testing=True)
            if self.microtome.error_state != Error.none:
                utils.log_info('CTRL', f'Microtome error {self.microtome.error_state}: {self.microtome.error_info}')
                self.microtome.reset_error_state()
        else:
            utils.log_warning('CTRL', 'No microtome, or microtome not active.')

    def test_milling(self):
        self.test_mill_mov(duration=None)

    def test_stop_dm_script(self):
        if self.use_microtome:
            self.microtome.stop_script()
            utils.log_info('CTRL', 'STOP command sent to DM script.')
        else:
            utils.log_warning('CTRL', 'No microtome, or microtome not active.')

    def test_send_email(self):
        """Send test e-mail to the specified user email addresses."""
        utils.log_info('CTRL', 'Trying to send test e-mail.')
        success, error_msg = self.notifications.send_email(
            'Test mail', 'This mail was sent for testing purposes.')
        if success:
            utils.log_info('CTRL', 'E-mail was sent via '
                            + self.notifications.smtp_server)
            QMessageBox.information(
                self, 'E-mail test',
                'E-mail was sent via ' + self.notifications.smtp_server
                + ' to ' + str(self.notifications.user_email_addresses)
                + '. Check your inbox.',
                QMessageBox.Ok)
        else:
            utils.log_error('CTRL', 'Error: Could not send e-mail.')
            QMessageBox.warning(
                self, 'E-mail test failed',
                'A error occurred while trying to send a test e-mail to '
                + str(self.notifications.user_email_addresses) + ' via '
                + self.notifications.smtp_server
                + ': ' + error_msg,
                QMessageBox.Ok)

    def test_plasma_cleaner(self):
        if self.plc_installed:
            utils.log_info(
                'CTRL', 'Testing serial connection to plasma cleaner.')
            utils.log_info('CTRL', '' + self.plasma_cleaner.get_version())
        else:
            utils.log_error('CTRL', 'Plasma cleaner not installed/activated.')

    def test_server_request(self):
        status, command, msg, exception_str = (
            self.notifications.metadata_get_request(endpoint='/version'))
        if status == 100:
            QMessageBox.warning(self, 'Server request test',
                                f'Server test (for '
                                f'{self.notifications.metadata_server_url}) '
                                f'failed. Server probably not active.',
                                QMessageBox.Ok)
        else:
            QMessageBox.information(self, 'Server test success',
                                    'Server responded. Version: ' + str(msg),
                                    QMessageBox.Ok)

    def debris_detection_test(self):
        # Uses overview images t1.tif and t2.tif in current base directory
        # to run the debris detection in the current detection area.
        test_image1 = os.path.join(self.acq.base_dir, 't1' + constants.TEMP_IMAGE_FORMAT)
        test_image2 = os.path.join(self.acq.base_dir, 't2' + constants.TEMP_IMAGE_FORMAT)

        if os.path.isfile(test_image1) and os.path.isfile(test_image2):
            self.img_inspector.process_ov(test_image1, 0, 0)
            self.img_inspector.process_ov(test_image2, 0, 1)
            # Run the tests
            debris_detected0, msg0 = self.img_inspector.detect_debris(0, 0)
            debris_detected1, msg1 = self.img_inspector.detect_debris(0, 1)
            debris_detected2, msg2 = self.img_inspector.detect_debris(0, 2)
            QMessageBox.information(
                self, 'Debris detection test results',
                'Method 0:\n' + str(debris_detected0) + '; ' + msg0
                + '\nThresholds were (mean/stddev): '
                + str(self.img_inspector.mean_diff_threshold)
                + ', ' + str(self.img_inspector.stddev_diff_threshold)
                + '\n\nMethod 1: ' + str(debris_detected1) + '; ' + msg1
                + '\n\nMethod 2: ' + str(debris_detected2) + '; ' + msg2,
                QMessageBox.Ok)
            # Clean up:
            self.img_inspector.discard_last_ov(0)
            self.img_inspector.discard_last_ov(0)
        else:
            QMessageBox.warning(
                self, 'Debris detection test',
                f'This test expects two test overview images (t1{constants.TEMP_IMAGE_FORMAT} and '
                f't2{constants.TEMP_IMAGE_FORMAT}) in the current base directory.',
                QMessageBox.Ok)

    def custom_test(self):
        # Used for custom tests...
        pass

    # ==============================================================================

    def initialize_plasma_cleaner(self):
        if not self.plc_initialized:
            result = QMessageBox.question(
                self, 'initialising plasma cleaner',
                'Is the plasma cleaner GV10x DS connected and switched on?',
                QMessageBox.Yes| QMessageBox.No)
            if result == QMessageBox.Yes:
                self.plasma_cleaner = PlasmaCleaner(
                    self.cfg['sys']['plc_com_port'])
                if self.plasma_cleaner.connection_established():
                    utils.log_info('CTRL', 'Plasma cleaner initialised, ver. '
                                   + self.plasma_cleaner.get_version()[0])
                    self.plc_initialized = True
                    self.open_plasma_cleaner_dlg()
                else:
                    utils.log_error(
                        'CTRL', 'Error: Plasma cleaner could not be initialised')
        else:
            self.open_plasma_cleaner_dlg()

    def start_acquisition(self):
        """Start or restart an acquisition. This function is called when user
           clicks on start button. All functionality is contained
           in module stack_acquisition.py
        """
        if (self.acq.slice_counter > self.acq.number_slices
                and self.acq.number_slices != 0):
            QMessageBox.information(
                self, 'Check Slice Counter',
                'Slice counter is larger than maximum slice number. Please '
                'adjust the slice counter.',
                QMessageBox.Ok)
            return False
        elif (self.acq.slice_counter == self.acq.number_slices
                and self.acq.number_slices != 0):
            QMessageBox.information(
                self, 'Target number of slices reached',
                'The target number of slices has been acquired. Please click '
                '"Reset" to start a new stack.',
                QMessageBox.Ok)
            return False
        elif self.cfg_file == 'default.ini':
            QMessageBox.information(
                self, 'Save configuration under new name',
                'Please save the current configuration file "default.ini" '
                'under a new name before starting the stack.',
                QMessageBox.Ok)
            return False
        elif (self.acq.use_email_monitoring
                and self.notifications.remote_commands_enabled
                and not self.notifications.remote_cmd_email_pw):
            QMessageBox.information(
                self, 'Password missing',
                'You have enabled remote commands via e-mail (see e-mail '
                'monitoring settings), but have not provided a password!',
                QMessageBox.Ok)
            return False
        elif self.sem.is_eht_off():
            QMessageBox.information(
                self, 'EHT off',
                'EHT / high voltage is off. Please turn '
                'it on before starting the acquisition.',
                QMessageBox.Ok)
            return False
        else:
            self.restrict_gui(True)
            self.viewport.restrict_gui(True)
            self.pushButton_startAcq.setText('START')
            self.pushButton_startAcq.setEnabled(False)
            self.pushButton_pauseAcq.setEnabled(True)
            self.pushButton_resetAcq.setEnabled(False)
            self.show_stack_acq_estimates()
            # Indicate in GUI that stack is running now
            self.set_status(
                'Acquisition in progress', 'Acquisition in progress.', True)

            # Start the thread running the stack acquisition
            # All source code in stack_acquisition.py
            # Thread is stopped by either stop or pause button
            utils.run_log_thread(self.acq.run)

    def pause_acquisition(self):
        """Pause the acquisition after user has clicked 'Pause' button. Let
        user decide whether to stop immediately or after finishing current
        slice.
        """
        if not self.acq.acq_paused:
            dialog = PauseDlg()
            dialog.exec()
            pause_type = dialog.pause_type
            if pause_type == 1 or pause_type == 2:
                utils.log_info('CTRL', 'PAUSE command received.')
                self.pushButton_pauseAcq.setEnabled(False)
                self.acq.pause_acquisition(pause_type)
                self.pushButton_startAcq.setText('CONTINUE')
                QMessageBox.information(
                    self, 'Acquisition being paused',
                    'Please wait until the pause status is confirmed in '
                    'the log before interacting with the program.',
                    QMessageBox.Ok)

    def reset_acquisition(self):
        """Reset the acquisition status."""
        result = QMessageBox.question(
                    self, 'Reset stack',
                    'Are you sure you want to reset the stack? The slice '
                    'counter and ∆z will be set to zero. If the '
                    'current acquisition is paused or interrupted, the '
                    'status information of the current slice will be '
                    'deleted.',
                    QMessageBox.Yes| QMessageBox.No)
        if result == QMessageBox.Yes:
            utils.log_info('CTRL', 'RESET command received.')
            result = QMessageBox.question(
                         self, 'Clear tile previews and overview images?',
                         'Would you like all current tile previews and '
                         'overview images in the Viewport to be cleared?',
                         QMessageBox.Yes| QMessageBox.No)
            if result == QMessageBox.Yes:
                for grid_index in range(self.gm.number_grids):
                    self.gm[grid_index].clear_all_tile_previews()
                for ov_index in range(self.ovm.number_ov):
                    self.ovm[ov_index].vp_file_path = ''
                self.viewport.vp_draw()
            self.acq.reset_acquisition()
            self.pushButton_resetAcq.setEnabled(False)
            self.pushButton_pauseAcq.setEnabled(False)
            self.pushButton_startAcq.setEnabled(True)
            self.label_currentPosition.setText('---')
            self.progressBar.setValue(0)
            self.show_stack_acq_estimates()
            self.pushButton_startAcq.setText('START')

    def completion_stop(self):
        utils.log_info('CTRL', 'Target slice number reached.')
        self.pushButton_resetAcq.setEnabled(True)
        QMessageBox.information(
            self, 'Acquisition complete',
            'The stack has been acquired.',
            QMessageBox.Ok)

    def remote_stop(self):
        utils.log_info('CTRL', 'STOP/PAUSE command received remotely.')
        self.pushButton_resetAcq.setEnabled(True)
        self.pushButton_pauseAcq.setEnabled(False)
        self.pushButton_startAcq.setEnabled(True)
        self.pushButton_startAcq.setText('CONTINUE')
        QMessageBox.information(
            self, 'Acquisition stopped',
            'Acquisition was stopped remotely.',
            QMessageBox.Ok)

    def error_pause(self):
        """Notify user in main window that an error has occurred. All error
           handling inside stack_acquisition.py.
        """
        self.pushButton_resetAcq.setEnabled(True)
        self.pushButton_pauseAcq.setEnabled(False)
        self.pushButton_startAcq.setText('CONTINUE')
        QMessageBox.information(
            self, 'ERROR: Acquisition paused',
            f'An error has occurred: '
            f'{utils.Errors[self.acq.error_state]} '
            f'(see log). Acquisition has been paused.',
            QMessageBox.Ok)

    def acq_not_in_progress_update_gui(self):
        self.restrict_gui(False)
        self.viewport.restrict_gui(False)
        self.pushButton_startAcq.setEnabled(True)
        self.pushButton_pauseAcq.setEnabled(False)
        if self.acq.acq_paused:
            self.pushButton_resetAcq.setEnabled(True)

    def leave_simulation_mode(self):
        reply = QMessageBox.information(
            self, 'Deactivate simulation mode',
            'Click OK to deactivate simulation mode and save the current '
            'settings. \nPlease note that you have to restart SBEMimage '
            'for the change to take effect.',
            QMessageBox.Ok | QMessageBox.Cancel)
        if reply == QMessageBox.Ok:
            self.simulation_mode = False
            self.actionLeaveSimulationMode.setEnabled(False)
            self.save_settings()

    def save_settings(self):
        if self.cfg_file != 'default.ini':
            self.save_config_to_disk()
        elif self.acq.acq_paused:
            QMessageBox.information(
                self, 'Cannot save configuration',
                'The current configuration file "default.ini" cannot be '
                'modified. To save the current configuration to a new file '
                'name, please select "Save as new configuration file" from '
                'the menu.',
                QMessageBox.Ok)

    def save_config_to_disk(self, show_msg=False):
        """Save the updated ConfigParser objects for the user and the
        system configuration to disk.
        """
        # If the current session configuration file is "default.ini",
        # the user must create a new session configuration file
        if self.cfg_file == 'default.ini':
            self.open_save_settings_new_file_dlg()
            return

        # TODO: Saving may take a while -> run in thread
        # TODO: Reconsider when and how tile previews are saved...
        if show_msg:
            # Show progress while saving (0..10)
            progress_dlg = QProgressDialog('Saving configuration and workspace status... '
                                           'Please wait.',
                                           'Cancel', 0, 10, self)
            progress_dlg.setWindowModality(Qt.WindowModal)
            progress_dlg.setWindowTitle('Saving configuration in progress')
            progress_dlg.setCancelButton(None)
            progress_dlg.setValue(1)
            progress_dlg.show()
            QApplication.processEvents()
            sleep(1)

        self.acq.save_to_cfg()
        self.gm.save_to_cfg()
        self.ovm.save_to_cfg()
        self.tm.save_to_cfg()
        self.imported.save_to_cfg()
        self.autofocus.save_to_cfg()
        if show_msg:
            progress_dlg.setValue(5)
        self.sem.save_to_cfg()
        if self.microtome is not None:
            self.microtome.save_to_cfg()
        self.cs.save_to_cfg()
        self.viewport.save_to_cfg()
        self.img_inspector.save_to_cfg()
        self.notifications.save_to_cfg()
        self.tcp_remote.save_to_cfg()
        # Save settings from Main Controls
        self.cfg['sys']['simulation_mode'] = str(self.simulation_mode)

        if show_msg:
            progress_dlg.setValue(9)
        # Write config to disk
        with open(os.path.join('..', 'cfg', self.cfg_file), 'w') as f:
            self.cfg.write(f)
        # Also save system settings
        with open(os.path.join(
            '..', 'cfg', self.cfg['sys']['sys_config_file']), 'w') as f:
            self.syscfg.write(f)
        if show_msg:
            progress_dlg.setValue(10)  # final step, will close dialog

        utils.log_info('CTRL', 'Settings saved to disk.')

    def closeEvent(self, event):
        if self.microtome is not None and self.microtome.error_state == Error.configuration:
            if (self.sem.device_name.startswith('ZEISS')
                    and self.sem is not None):
                self.sem.disconnect()
            print('\n\nError in configuration file. Aborted.\n')
            event.accept()
            sys.exit()
        elif not self.busy:
            result = QMessageBox.question(
                self, 'Exit',
                'Are you sure you want to exit the program?',
                QMessageBox.Yes| QMessageBox.No)
            if result == QMessageBox.Yes:
                if not self.simulation_mode:
                    if (self.use_microtome
                            and self.microtome.device_name == 'Gatan 3View'):
                        self.microtome.stop_script()
                        utils.log_info('CTRL', 'Disconnected from DM/3View.')
                    elif (self.use_microtome
                        and self.microtome.device_name == 'ConnectomX katana'):
                        self.microtome.disconnect()
                    if (self.sem.device_name.startswith('ZEISS')
                            and self.sem is not None):
                        self.sem.disconnect()
                if self.plc_initialized:
                    plasma_log_msg = self.plasma_cleaner.close_port()
                    utils.log_info(plasma_log_msg)
                if not self.acq_notes_saved:
                    # Switch to Notes tab
                    self.tabWidget.setCurrentIndex(2)
                    result = QMessageBox.question(
                        self, 'Save acquisition notes?',
                        'There are unsaved changes to your acquisition notes. '
                        'Would you like to save them?',
                        QMessageBox.Yes| QMessageBox.No)
                    if result == QMessageBox.Yes:
                        self.save_acq_notes()
                if self.acq.acq_paused:
                    if self.cfg_file != 'default.ini':
                        QMessageBox.information(
                            self, 'Resume acquisition later',
                            'The current acquisition is paused. The current '
                            'settings and acquisition status will be saved '
                            'now, so that the acquisition can be resumed '
                            'after restarting the program with the current '
                            'configuration file.',
                            QMessageBox.Ok)
                        self.save_config_to_disk(show_msg=True)
                    elif self.syscfg['device']['sem'] != 'Unknown':
                        result = QMessageBox.question(
                            self, 'Save settings?',
                            'Do you want to save the current settings to a '
                            'new configuration file?',
                            QMessageBox.Yes| QMessageBox.No)
                        if result == QMessageBox.Yes:
                            self.open_save_settings_new_file_dlg()
                else:
                    if self.cfg_file != 'default.ini':
                        result = QMessageBox.question(
                            self, 'Save settings?',
                            'Do you want to save the current settings '
                            'to the configuration file '
                            + self.cfg_file + '? ',
                            QMessageBox.Yes| QMessageBox.No)
                        if result == QMessageBox.Yes:
                            self.save_config_to_disk(show_msg=True)
                    elif self.syscfg['device']['sem'] != 'Unknown':
                        result = QMessageBox.question(
                            self, 'Save settings?',
                            'Do you want to save the current '
                            'settings to a new configuration file? ',
                            QMessageBox.Yes| QMessageBox.No)
                        if result == QMessageBox.Yes:
                            self.open_save_settings_new_file_dlg()
                self.viewport.active = False
                self.viewport.close()
                QApplication.processEvents()
                sleep(1)
                # Recreate status.dat to indicate that program was closed
                # normally and didn't crash:
                status_file = open('../cfg/status.dat', 'w+')
                status_file.write(self.cfg_file)
                status_file.close()
                print('Closed by user.\n')
                event.accept()
            else:
                event.ignore()
        else:
            QMessageBox.information(
                self, 'Program busy',
                'SBEMimage is currently busy. Please wait until the current '
                'action is completed, or pause/abort the action.',
                QMessageBox.Ok)
            event.ignore()

    # ===================== Below: Focus Tool (ft) functions =======================

    def ft_initialize(self):
        """Initialize the Focus Tool's control variables and GUI elements."""
        # Focus tool (ft) control variables
        self.ft_mode = 0  # see ft_start() for explanation
        self.ft_selected_grid = 0
        self.ft_selected_tile = -1  # -1: none selected
        self.ft_selected_ov = -1
        self.ft_selected_wd = None
        self.ft_selected_stig_x = None
        self.ft_selected_stig_y = None
        self.ft_cycle_counter = 0
        self.ft_zoom = False
        self.ft_use_current_position = False
        self.checkBox_useCurrentPos.stateChanged.connect(
            self.ft_toggle_use_current_position)

        # self.ft_locations: Focus locations around the centre of the selected
        # tile / starting position. The first cycle uses the centre coordinates.
        # For the following cycles, the stage is moved to neighbouring locations
        # in a clockwise direction to avoid (re)focusing on the same area of
        # the sample.
        self.ft_locations = [
            (0, 0),
            (600, 0),
            (600, 450),
            (0, 450),
            (-600, 450),
            (-600, 0),
            (-600, -450),
            (0, 450),
            (600, 450)]

        # Focus tool buttons
        self.pushButton_focusToolStart.clicked.connect(self.ft_start)
        self.pushButton_focusToolMove.clicked.connect(self.ft_open_move_dlg)
        self.pushButton_focusToolSet.clicked.connect(
            self.ft_open_set_params_dlg)
        self.pushButton_focusToolAutofocus.clicked.connect(
            self.ft_use_autofocus)
        self.pushButton_moveUp.clicked.connect(self.ft_move_up)
        self.pushButton_moveDown.clicked.connect(self.ft_move_down)
        # Radio buttons to select series type
        self.radioButton_focus.toggled.connect(
            lambda: self.pushButton_focusToolStart.setText('Focus Series'))
        self.radioButton_stigX.toggled.connect(
            lambda: self.pushButton_focusToolStart.setText('Stigmator Series'))
        self.radioButton_stigY.toggled.connect(
            lambda: self.pushButton_focusToolStart.setText('Stigmator Series'))
        # Default pixel size is 6 nm.
        self.spinBox_ftPixelSize.setValue(6)
        # Default dwell time is dwell time selector 4
        self.comboBox_dwellTime.addItems([str(x) for x in self.sem.DWELL_TIME])
        self.comboBox_dwellTime.setCurrentIndex(4)
        # Selectors
        self.ft_update_grid_selector()
        self.ft_update_tile_selector()
        self.ft_update_ov_selector()
        # Initialize Pixmap for Focus Tool:
        self.ft_clear_display()

    def ft_clear_display(self):
        blank = QPixmap(512, 384)
        blank.fill(QColor(0, 0, 0))
        self.img_focusToolViewer.setPixmap(blank)

    def ft_start(self):
        """Run the through-focus cycle: (1) Move to selected tile or OV.
        (2) Acquire image series at specified settings. (3) Let user select
        the best image.
        """
        if self.ft_mode == 0: # User has clicked on "Run cycle"
            if ((self.ft_selected_tile >=0) or (self.ft_selected_ov >= 0)
                    or self.ft_use_current_position):
                self.ft_run_cycle()
            else:
                QMessageBox.information(
                    self, 'Select tile/OV',
                    'Before starting a through-focus cycle, you must select a '
                    'tile or an overview image, or choose the option "Use '
                    'current stage position".',
                    QMessageBox.Ok)

        elif self.ft_mode == 1:
            # User has clicked 'Done' to select the best focus from the acquired
            # images. The selected working distance is saved for this tile/OV
            # unless 'use current stage position' is selected.
            self.ft_selected_wd += self.ft_fdeltas[self.ft_index]
            self.sem.set_wd(self.ft_selected_wd)
            save_new_wd = True
            if self.ft_use_current_position:
                save_new_wd = self.ft_ask_user_save()
            if save_new_wd:
                if self.ft_selected_ov >= 0:
                    self.ovm[self.ft_selected_ov].wd_stig_xy[0] = (
                        self.ft_selected_wd)
                elif self.ft_selected_tile >= 0:
                    self.gm[self.ft_selected_grid][self.ft_selected_tile].wd = (
                        self.ft_selected_wd)
                    if self.gm[self.ft_selected_grid].use_wd_gradient:
                        # Recalculate with new wd
                        self.gm[self.ft_selected_grid].calculate_wd_gradient()
                    self.viewport.vp_draw()
            self.ft_reset()

        elif self.ft_mode == 2:
            # User has clicked 'Done' to select the best stigmation (X)
            # parameter. The selected stig_x parameter is saved.
            self.ft_selected_stig_x += self.ft_sdeltas[self.ft_index]
            self.sem.set_stig_x(self.ft_selected_stig_x)
            save_new_stig_x = True
            if self.ft_use_current_position:
                save_new_stig_x = self.ft_ask_user_save()
            if save_new_stig_x:
                if self.ft_selected_ov >= 0:
                    self.ovm[self.ft_selected_ov].wd_stig_xy[1] = (
                        self.ft_selected_stig_x)
                elif self.ft_selected_tile >= 0:
                    self.gm[self.ft_selected_grid][
                            self.ft_selected_tile].stig_xy[0] = (
                        self.ft_selected_stig_x)
            self.ft_reset()

        elif self.ft_mode == 3:
            # User has clicked 'Done' to select the best stigmation (Y)
            # parameter. The selected stig_y parameter is saved.
            self.ft_selected_stig_y += self.ft_sdeltas[self.ft_index]
            self.sem.set_stig_y(self.ft_selected_stig_y)
            save_new_stig_y = True
            if self.ft_use_current_position:
                save_new_stig_y = self.ft_ask_user_save()
            if save_new_stig_y:
                if self.ft_selected_ov >= 0:
                    self.ovm[self.ft_selected_ov].wd_stig_xy[2] = (
                        self.ft_selected_stig_y)
                elif self.ft_selected_tile >= 0:
                    self.gm[self.ft_selected_grid][
                            self.ft_selected_tile].stig_xy[1] = (
                        self.ft_selected_stig_y)
            self.ft_reset()

    def ft_ask_user_save(self):
        selected_str = ''
        if self.ft_selected_ov >= 0:
            selected_str = 'overview ' + str(self.ft_selected_ov)
        elif self.ft_selected_tile >= 0:
            selected_str = ('tile ' + str(self.ft_selected_grid)
                            + '.' + str(self.ft_selected_tile))
        if self.ft_mode == 1:
            parameter_str = 'working distance'
        elif self.ft_mode == 2:
            parameter_str = 'X stigmation parameter'
        elif self.ft_mode == 3:
            parameter_str = 'Y stigmation parameter'
        if selected_str:
            user_response = QMessageBox.question(
                self, f'Save updated {parameter_str}?',
                f'Save updated {parameter_str} for selected {selected_str}?',
                QMessageBox.Yes | QMessageBox.No,
                QMessageBox.Yes)
            return (user_response == QMessageBox.Yes)
        else:
            return False

    def ft_open_set_params_dlg(self):
        """Open a dialog box to let user manually set the working distance and
        stigmation x/y for the selected tile/OV.
        """
        if (self.ft_selected_tile >=0) or (self.ft_selected_ov >= 0):
            dialog = FTSetParamsDlg(self.sem, self.ft_selected_wd,
                                    self.ft_selected_stig_x,
                                    self.ft_selected_stig_y,
                                    self.simulation_mode)
            if dialog.exec():
                self.ft_set_new_wd_stig(dialog.new_wd,
                                        dialog.new_stig_x,
                                        dialog.new_stig_y)
                # Set SEM to new values unless WD == 0
                if self.ft_selected_wd != 0:
                    self.sem.set_wd(self.ft_selected_wd)
                    self.sem.set_stig_xy(
                        self.ft_selected_stig_x, self.ft_selected_stig_y)
        else:
            QMessageBox.information(
                self, 'Select target tile/OV',
                'To manually set WD/stigmation parameters, you must first '
                'select a tile or an overview.',
                QMessageBox.Ok)

    def ft_use_autofocus(self):
        new_wd_stig = self.open_run_autofocus_dlg()
        if new_wd_stig[0] is not None:
            self.ft_set_new_wd_stig(*new_wd_stig)

    def ft_set_new_wd_stig(self, wd, stig_x, stig_y):
        self.ft_selected_wd = wd
        self.ft_selected_stig_x = stig_x
        self.ft_selected_stig_y = stig_y
        self.ft_update_wd_display()
        self.ft_update_stig_display()
        if self.ft_selected_ov >= 0:
            self.ovm[self.ft_selected_ov].wd_stig_xy = [
                self.ft_selected_wd,
                self.ft_selected_stig_x,
                self.ft_selected_stig_y]
        elif self.ft_selected_tile >= 0:
            self.gm[self.ft_selected_grid][self.ft_selected_tile].wd = (
                self.ft_selected_wd)
            self.gm[self.ft_selected_grid][
                    self.ft_selected_tile].stig_xy = (
                [self.ft_selected_stig_x, self.ft_selected_stig_y])
            if self.gm[self.ft_selected_grid].use_wd_gradient:
                # Recalculate with new wd:
                self.gm[self.ft_selected_grid].calculate_wd_gradient()
            self.viewport.vp_draw()

    def ft_show_updated_stage_position(self):
        # Update stage position in main controls tab
        self.show_current_stage_xy()
        # Activate stage position indicator if not active already
        if not self.viewport.show_stage_pos:
            self.viewport.vp_activate_checkbox_show_stage_pos()
        # Set zoom
        self.cs.vp_scale = 8
        self.viewport.vp_adjust_zoom_slider()
        # Recentre at current stage position and redraw
        self.cs.vp_centre_dx_dy = self.cs.convert_s_to_d(self.stage.last_known_xy)
        self.viewport.vp_draw()

    def ft_open_move_dlg(self):
        """Open dialog box to let user manually move to the stage position of
        the currently selected tile/OV without acquiring a through-focus
        series. This can be used to move to a tile position to focus with the
        SEM control software and then manually set the tile/OV to the new focus
        parameters."""
        if (self.ft_selected_tile >=0) or (self.ft_selected_ov >= 0):
            dialog = FTMoveDlg(self.stage, self.gm, self.ovm,
                               self.ft_selected_grid, self.ft_selected_tile,
                               self.ft_selected_ov)
            if dialog.exec():
                self.ft_cycle_counter = 0
                self.ft_show_updated_stage_position()
        else:
            QMessageBox.information(
                self, 'Select tile/OV',
                'You must first select a tile or an overview to use the '
                '"Move" function.',
                QMessageBox.Ok)

    def ft_run_cycle(self):
        """Restrict the GUI, read the cycle parameters from the GUI, and
        launch the cycle (stage move followed by through-focus acquisition)
        in a thread.
        """
        self.set_status(
            'Busy.', 'Focus tool image acquisition in progress...', True)
        self.pushButton_focusToolStart.setText('Busy')
        self.pushButton_focusToolStart.setEnabled(False)
        self.pushButton_focusToolAutofocus.setEnabled(False)
        self.pushButton_focusToolMove.setEnabled(False)
        self.pushButton_focusToolSet.setEnabled(False)
        self.spinBox_ftPixelSize.setEnabled(False)
        self.checkBox_useCurrentPos.setEnabled(False)
        self.comboBox_dwellTime.setEnabled(False)
        self.verticalSlider_ftDelta.setEnabled(False)
        self.radioButton_focus.setEnabled(False)
        self.radioButton_stigX.setEnabled(False)
        self.radioButton_stigY.setEnabled(False)
        self.comboBox_selectGridFT.setEnabled(False)
        self.comboBox_selectTileFT.setEnabled(False)
        self.comboBox_selectOVFT.setEnabled(False)
        # Disable menu
        self.menubar.setEnabled(False)
        # Disable the other tabs
        self.tabWidget.setTabEnabled(0, False)
        self.tabWidget.setTabEnabled(2, False)
        self.tabWidget.setTabEnabled(3, False)
        self.tabWidget.setTabEnabled(4, False)
        self.tabWidget.setTabEnabled(5, False)
        # Restrict viewport:
        self.viewport.restrict_gui(True)
        # Use current WD/Stig if selected working distance == 0 or None:
        if self.ft_selected_wd is None or self.ft_selected_wd == 0:
            self.ft_selected_wd = self.sem.get_wd()
            self.ft_selected_stig_x, self.ft_selected_stig_y = (
                self.sem.get_stig_xy())
        self.ft_pixel_size = self.spinBox_ftPixelSize.value()
        self.ft_dwell_time = self.sem.DWELL_TIME[
            self.comboBox_dwellTime.currentIndex()]
        self.ft_slider_delta = self.verticalSlider_ftDelta.value()**2 + 1
        self.ft_clear_display()
        QApplication.processEvents()
        utils.run_log_thread(self.ft_move_and_acq_thread)

    def ft_move_and_acq_thread(self):
        """Move to the target stage position with error handling, then acquire
        through-focus series.
        """
        move_success = True
        if not self.ft_use_current_position:
            if self.ft_selected_ov >= 0:
                stage_x, stage_y = self.ovm[self.ft_selected_ov].centre_dx_dy
            elif self.ft_selected_tile >= 0:
                stage_x, stage_y = self.cs.convert_s_to_d(
                    self.gm[self.ft_selected_grid][self.ft_selected_tile].sx_sy)
            # Get the shifts for the current focus area and add them to the
            # centre coordinates in the SEM coordinate system. Then convert to
            # stage coordinates and move.
            delta_x, delta_y = self.ft_locations[self.ft_cycle_counter]
            stage_x += delta_x * self.ft_pixel_size/1000
            stage_y += delta_y * self.ft_pixel_size/1000
            stage_x, stage_y = self.cs.convert_d_to_s((stage_x, stage_y))
            self.stage.move_to_xy((stage_x, stage_y))
            if self.stage.error_state != Error.none:
                self.stage.reset_error_state()
                # Try again
                sleep(2)
                self.stage.move_to_xy((stage_x, stage_y))
                if self.stage.error_state != Error.none:
                    move_success = False
                    utils.log_error('STAGE: Failed to move to selected '
                                    'tile/OV for focus tool cycle.')

        # Use signal for update because we are in the focus tool acq thread
        self.trigger.transmit('UPDATE XY FT')
        if move_success:
            if self.radioButton_focus.isChecked():
                self.ft_delta = (
                    0.00000004 * self.ft_slider_delta * self.ft_pixel_size)
                self.ft_acquire_focus_series()

            if self.radioButton_stigX.isChecked():
                self.ft_delta = (
                    0.008 * self.ft_slider_delta * self.ft_pixel_size)
                self.ft_acquire_stig_series(0)

            if self.radioButton_stigY.isChecked():
                self.ft_delta = (
                    0.008 * self.ft_slider_delta * self.ft_pixel_size)
                self.ft_acquire_stig_series(1)
        else:
            self.ft_reset()

    def ft_reset(self):
        """Reset focus tool GUI to starting configuration."""
        if self.radioButton_focus.isChecked():
            self.pushButton_focusToolStart.setText('Focus series')
        else:
            self.pushButton_focusToolStart.setText('Stigmator series')
        self.pushButton_focusToolStart.setEnabled(True)
        self.pushButton_focusToolAutofocus.setEnabled(True)
        self.pushButton_focusToolMove.setEnabled(True)
        self.pushButton_focusToolSet.setEnabled(True)
        # Arrow keys are disabled
        self.pushButton_moveUp.setEnabled(False)
        self.pushButton_moveDown.setEnabled(False)
        self.spinBox_ftPixelSize.setEnabled(True)
        self.checkBox_useCurrentPos.setEnabled(True)
        self.checkBox_zoom.setEnabled(False)
        self.comboBox_dwellTime.setEnabled(True)
        self.verticalSlider_ftDelta.setEnabled(True)
        self.radioButton_focus.setEnabled(True)
        self.radioButton_stigX.setEnabled(True)
        self.radioButton_stigY.setEnabled(True)
        if not self.ft_use_current_position:
            self.comboBox_selectGridFT.setEnabled(True)
            self.comboBox_selectTileFT.setEnabled(True)
            self.comboBox_selectOVFT.setEnabled(True)
        # Enable menu
        self.menubar.setEnabled(True)
        # Enable the other tabs
        self.tabWidget.setTabEnabled(0, True)
        self.tabWidget.setTabEnabled(2, True)
        if self.multisem_mode:
            self.tabWidget.setTabEnabled(4, True)
        self.tabWidget.setTabEnabled(5, True)
        # Unrestrict viewport:
        self.viewport.restrict_gui(False)
        self.ft_mode = 0

    def ft_series_complete(self):
        self.set_status(
            '', 'Ready.', False)
        self.pushButton_focusToolStart.setText('Done')
        self.pushButton_focusToolStart.setEnabled(True)
        # Enable arrow keys and zoom checkbox
        self.pushButton_moveUp.setEnabled(True)
        self.pushButton_moveDown.setEnabled(True)
        self.checkBox_zoom.setEnabled(True)
        # Increase counter to move to fresh area for next cycle:
        self.ft_cycle_counter += 1
        # Go back to the centre after a full clockwise cycle
        if self.ft_cycle_counter > 8:
            self.ft_cycle_counter = 0

    def ft_acquire_focus_series(self):
        """Acquire through-focus series."""
        self.sem.apply_frame_settings(
            1, self.ft_pixel_size, self.ft_dwell_time)
        self.sem.set_beam_blanking(0)
        self.ft_series_img = []
        self.ft_series_wd_values = []
        deltas = [-4, -3, -2, -1, 0, 1, 2, 3, 4]
        self.ft_fdeltas = [self.ft_delta * x for x in deltas]
        for i in range(9):
            self.sem.set_wd(self.ft_selected_wd + self.ft_fdeltas[i])
            self.ft_series_wd_values.append(
                self.ft_selected_wd + self.ft_fdeltas[i])
            filename = os.path.join(
                self.acq.base_dir, 'workspace', 'ft' + str(i) + constants.TEMP_IMAGE_FORMAT)
            self.sem.acquire_frame(filename)
            self.ft_series_img.append(utils.image_to_QPixmap(imread(filename)))
        self.sem.set_beam_blanking(1)
        # Display image with current focus:
        self.ft_index = 4
        self.ft_display_during_cycle()
        self.ft_mode = 1
        self.ft_series_complete()

    def ft_acquire_stig_series(self, xy_choice):
        """Acquire image series with incrementally changing XY stigmation
        parameters.
        """
        self.sem.apply_frame_settings(
            1, self.ft_pixel_size, self.ft_dwell_time)
        self.sem.set_beam_blanking(0)
        self.ft_series_img = []
        self.ft_series_stig_x_values = []
        self.ft_series_stig_y_values = []
        deltas = [-4, -3, -2, -1, 0, 1, 2, 3, 4]
        self.ft_sdeltas = [self.ft_delta * x for x in deltas]
        for i in range(9):
            if xy_choice == 0:
                self.sem.set_stig_x(
                    self.ft_selected_stig_x + self.ft_sdeltas[i])
                self.ft_series_stig_x_values.append(
                    self.ft_selected_stig_x + self.ft_sdeltas[i])
            else:
                self.sem.set_stig_y(
                    self.ft_selected_stig_y + self.ft_sdeltas[i])
                self.ft_series_stig_y_values.append(
                    self.ft_selected_stig_y + self.ft_sdeltas[i])
            filename = os.path.join(
                self.acq.base_dir, 'workspace', 'ft' + str(i) + constants.TEMP_IMAGE_FORMAT)
            self.sem.acquire_frame(filename)
            self.ft_series_img.append(utils.image_to_QPixmap(imread(filename)))
        self.sem.set_beam_blanking(1)
        # Display image at current stigmation setting:
        self.ft_index = 4
        self.ft_display_during_cycle()
        if xy_choice == 0:
            self.ft_mode = 2
        else:
            self.ft_mode = 3
        self.ft_series_complete()

    def ft_display_during_cycle(self):
        if self.ft_zoom:
            cropped_img = self.ft_series_img[self.ft_index].copy(
                QRect(128, 96, 256, 192))
            self.img_focusToolViewer.setPixmap(cropped_img.scaledToWidth(512))
        else:
            self.img_focusToolViewer.setPixmap(
                self.ft_series_img[self.ft_index])
        # Display current wd/stig settings:
        if self.radioButton_focus.isChecked():
            self.lineEdit_currentFocus.setText('{0:.6f}'.format(
                self.ft_series_wd_values[self.ft_index] * 1000))
        if self.radioButton_stigX.isChecked():
            self.lineEdit_currentStigX.setText('{0:.6f}'.format(
                self.ft_series_stig_x_values[self.ft_index]))
        if self.radioButton_stigY.isChecked():
            self.lineEdit_currentStigY.setText('{0:.6f}'.format(
                self.ft_series_stig_y_values[self.ft_index]))

    def ft_move_up(self):
        if self.ft_mode > 0:
            if self.ft_index < 8:
                self.ft_index += 1
                self.ft_display_during_cycle()

    def ft_move_down(self):
        if self.ft_mode > 0:
            if self.ft_index > 0:
                self.ft_index -= 1
                self.ft_display_during_cycle()

    def ft_update_stig_display(self):
        self.lineEdit_currentStigX.setText(
            '{0:.6f}'.format(self.ft_selected_stig_x))
        self.lineEdit_currentStigY.setText(
            '{0:.6f}'.format(self.ft_selected_stig_y))

    def ft_update_wd_display(self):
        self.lineEdit_currentFocus.setText(
            '{0:.6f}'.format(self.ft_selected_wd * 1000))

    def ft_clear_wd_stig_display(self):
        self.lineEdit_currentFocus.setText('')
        self.lineEdit_currentStigX.setText('')
        self.lineEdit_currentStigY.setText('')

    def ft_update_grid_selector(self, grid_index=0):
        if grid_index >= self.gm.number_grids:
            grid_index = 0
        self.comboBox_selectGridFT.blockSignals(True)
        self.comboBox_selectGridFT.clear()
        self.comboBox_selectGridFT.addItems(self.gm.grid_selector_list())
        self.comboBox_selectGridFT.setCurrentIndex(grid_index)
        self.ft_selected_grid = grid_index
        self.comboBox_selectGridFT.currentIndexChanged.connect(
            self.ft_change_grid_selection)
        self.comboBox_selectGridFT.blockSignals(False)

    def ft_update_tile_selector(self, current_tile=-1):
        self.comboBox_selectTileFT.blockSignals(True)
        self.comboBox_selectTileFT.clear()
        # If wd gradient activated for selected grid, only show reference tiles!
        if self.gm[self.ft_selected_grid].use_wd_gradient:
            self.comboBox_selectTileFT.addItems(
                ['Select tile']
                + self.gm[self.ft_selected_grid].wd_gradient_ref_tile_selector_list())
            self.label_AFnotification.setText(
                'Adaptive focus active in this grid.')
        else:
            self.comboBox_selectTileFT.addItems(
                ['Select tile']
                + self.gm[self.ft_selected_grid].tile_selector_list())
            self.label_AFnotification.setText('')

        self.comboBox_selectTileFT.setCurrentIndex(current_tile + 1)
        if (self.gm[self.ft_selected_grid].use_wd_gradient
            and current_tile >= 0):
            self.ft_selected_tile = (
                self.gm[self.ft_selected_grid].wd_gradient_ref_tiles[
                    current_tile])
        else:
            self.ft_selected_tile = current_tile
        self.comboBox_selectTileFT.currentIndexChanged.connect(
            self.ft_load_selected_tile)
        self.comboBox_selectTileFT.blockSignals(False)

    def ft_update_ov_selector(self, ov_index=-1):
        if ov_index >= self.ovm.number_ov:
            ov_index = -1
        self.comboBox_selectOVFT.blockSignals(True)
        self.comboBox_selectOVFT.clear()
        self.comboBox_selectOVFT.addItems(
            ['Select OV'] + self.ovm.ov_selector_list())
        self.comboBox_selectOVFT.setCurrentIndex(ov_index + 1)
        self.ft_selected_ov = ov_index
        self.comboBox_selectOVFT.currentIndexChanged.connect(
            self.ft_load_selected_ov)
        self.comboBox_selectOVFT.blockSignals(False)

    def ft_change_grid_selection(self):
        self.ft_selected_grid = self.comboBox_selectGridFT.currentIndex()
        self.ft_update_tile_selector()

    def ft_load_selected_tile(self):
        current_selection = self.comboBox_selectTileFT.currentIndex() - 1
        if (self.gm[self.ft_selected_grid].use_wd_gradient
            and current_selection >= 0):
            self.ft_selected_tile = (
                self.gm[self.ft_selected_grid].wd_gradient_ref_tiles[
                    current_selection])
        else:
            self.ft_selected_tile = current_selection
        # show current focus and stig:
        if self.ft_selected_tile >= 0:
            self.ft_update_ov_selector(-1)
            self.ft_selected_wd = (
                self.gm[self.ft_selected_grid][self.ft_selected_tile].wd)
            self.ft_selected_stig_x, self.ft_selected_stig_y = (
                self.gm[self.ft_selected_grid][self.ft_selected_tile].stig_xy)
            self.ft_update_wd_display()
            self.ft_update_stig_display()
        elif self.ft_selected_ov == -1:
            self.ft_clear_wd_stig_display()

        if (self.acq.use_autofocus
            and self.gm[self.ft_selected_grid][
                        self.ft_selected_tile].autofocus_active):
            self.label_AFnotification.setText(
                'WD/STIG of selected tile are being tracked.')
        elif self.gm[self.ft_selected_grid].use_wd_gradient:
            self.label_AFnotification.setText(
                'Adaptive focus active in this grid.')
        else:
            self.label_AFnotification.setText('')
        self.ft_cycle_counter = 0
        # Clear current image:
        self.ft_clear_display()

    def ft_load_selected_ov(self):
        self.ft_selected_ov = self.comboBox_selectOVFT.currentIndex() - 1
        if self.ft_selected_ov >= 0:
            self.ft_update_tile_selector(-1)
            (self.ft_selected_wd, self.ft_selected_stig_x,
             self.ft_selected_stig_y) = self.ovm[self.ft_selected_ov].wd_stig_xy
            self.ft_update_wd_display()
            self.ft_update_stig_display()
        elif self.ft_selected_tile == -1:
            self.ft_clear_wd_stig_display()
        self.ft_cycle_counter = 0
        # Clear current image:
        self.ft_clear_display()

    def ft_set_selection_from_viewport(self):
        """Load the tile/OV currently selected by right mouse click and context
        menu in the Viewport.
        """
        selected_ov = self.viewport.selected_ov
        selected_grid = self.viewport.selected_grid
        selected_tile = self.viewport.selected_tile
        if (selected_grid is not None) and (selected_tile is not None):
            self.ft_selected_grid = selected_grid
            if self.gm[selected_grid].use_wd_gradient:
                af_tiles = self.gm[selected_grid].wd_gradient_ref_tiles
                if selected_tile in af_tiles:
                    self.ft_selected_tile = af_tiles.index(selected_tile)
                else:
                    self.ft_selected_tile = -1
            else:
                self.ft_selected_tile = selected_tile
            self.comboBox_selectGridFT.blockSignals(True)
            self.comboBox_selectGridFT.setCurrentIndex(self.ft_selected_grid)
            self.comboBox_selectGridFT.blockSignals(False)
            self.ft_update_tile_selector(self.ft_selected_tile)
            self.comboBox_selectOVFT.blockSignals(True)
            self.comboBox_selectOVFT.setCurrentIndex(0)
            self.comboBox_selectOVFT.blockSignals(False)
            self.ft_load_selected_tile()
            self.ft_selected_ov = -1
        elif selected_ov is not None:
            self.ft_selected_ov = selected_ov
            self.comboBox_selectOVFT.blockSignals(True)
            self.comboBox_selectOVFT.setCurrentIndex(self.ft_selected_ov + 1)
            self.comboBox_selectOVFT.blockSignals(False)
            self.comboBox_selectTileFT.blockSignals(True)
            self.comboBox_selectTileFT.setCurrentIndex(0)
            self.comboBox_selectTileFT.blockSignals(False)
            self.ft_load_selected_ov()
            self.ft_selected_tile = -1
        # Clear current image:
        self.ft_clear_display()
        # Switch to Focus Tool tab
        self.tabWidget.setCurrentIndex(1)
        self.ft_cycle_counter = 0

    def ft_toggle_zoom(self):
        self.ft_zoom ^= True
        if self.ft_mode > 0:
            self.ft_display_during_cycle()

    def ft_toggle_use_current_position(self):
        self.ft_use_current_position = self.checkBox_useCurrentPos.isChecked()
        # Disable tile/OV selectors if 'use current position' option active
        self.comboBox_selectGridFT.setEnabled(not self.ft_use_current_position)
        self.comboBox_selectTileFT.setEnabled(not self.ft_use_current_position)
        self.comboBox_selectOVFT.setEnabled(not self.ft_use_current_position)

    def keyPressEvent(self, event):
        if (type(event) == QKeyEvent) and (self.tabWidget.currentIndex() == 1):
            if event.key() == Qt.Key_PageUp:
                self.ft_move_up()
            elif event.key() == Qt.Key_PageDown:
                self.ft_move_down()

    def wheelEvent(self, event):
        if self.tabWidget.currentIndex() == 1:
            if event.angleDelta().y() > 0:
                self.ft_move_up()
            elif event.angleDelta().y() < 0:
                self.ft_move_down()<|MERGE_RESOLUTION|>--- conflicted
+++ resolved
@@ -704,7 +704,6 @@
             # self.tabWidget.setTabToolTip(4, 'MultiSEM mode under development')
         # #----------------------#
         
-<<<<<<< HEAD
         self.initialize_tcp_remote_gui()
 
     def tab_changed(self, index):
@@ -714,8 +713,6 @@
                 self.array_deselect_all()
         self.previous_tab_index = index
 
-=======
->>>>>>> 82b4edb7
     def try_to_create_directory(self, new_directory):
         """Create directory. If not possible: error message"""
         try:
