--- conflicted
+++ resolved
@@ -19,12 +19,9 @@
 import glob
 import json
 import validators
-<<<<<<< HEAD
 import csv
-=======
 import requests
 import shutil
->>>>>>> c250d25e
 
 from random import random
 from time import sleep, time
@@ -1581,7 +1578,6 @@
 
 #------------------------------------------------------------------------------
 
-<<<<<<< HEAD
 class ImportMagCDlg(QDialog):
     """Import MagC metadata."""
 
@@ -1683,7 +1679,9 @@
 
     def accept(self):
         super(ImportMagCDlg, self).accept()
-=======
+
+#------------------------------------------------------------------------------
+
 class UpdateDlg(QDialog):
     """Update SBEMimage by downloading latest version from GitHub."""
 
@@ -1738,7 +1736,6 @@
                 QMessageBox.Ok)
                 self.pushButton_update.setText('Update now')
                 self.pushButton_update.setEnabled(True)
->>>>>>> c250d25e
 
 #------------------------------------------------------------------------------
 
