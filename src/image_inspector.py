# -*- coding: utf-8 -*-

# ==============================================================================
#   SBEMimage, ver. 2.0
#   Acquisition control software for serial block-face electron microscopy
#   (c) 2018-2020 Friedrich Miescher Institute for Biomedical Research, Basel.
#   This software is licensed under the terms of the MIT License.
#   See LICENSE.txt in the project root folder.
# ==============================================================================

"""This module provides integrity and quality checks (including debris
detection) for overview and tile images."""

import os
import json
import psutil
import numpy as np

from time import sleep
from imageio import imwrite
from scipy.signal import medfilt2d
from PIL import Image
from PIL.ImageQt import ImageQt
from PyQt5.QtGui import QPixmap

import utils

# Remove image size limit in PIL (Pillow) to prevent DecompressionBombError
Image.MAX_IMAGE_PIXELS = None

class ImageInspector:

    def __init__(self, config, overview_manager, grid_manager):
        self.cfg = config
        self.ovm = overview_manager
        self.gm = grid_manager
        self.tile_means = {}
        self.tile_stddevs = {}
        self.tile_reslice_line = {}
        self.ov_means = {}
        self.ov_stddevs = {}
        self.ov_images = {}
        self.ov_reslice_line = {}
        self.prev_img_mean_stddev = [0, 0]

        # Load parameters for OV/tile monitoring from config
        self.mean_lower_limit = int(self.cfg['monitoring']['mean_lower_limit'])
        self.mean_upper_limit = int(self.cfg['monitoring']['mean_upper_limit'])
        self.stddev_lower_limit = int(
            self.cfg['monitoring']['stddev_lower_limit'])
        self.stddev_upper_limit = int(
            self.cfg['monitoring']['stddev_upper_limit'])
        self.monitoring_tile_list = json.loads(
            self.cfg['monitoring']['tile_list'])
        self.tile_mean_threshold = float(
            self.cfg['monitoring']['tile_mean_threshold'])
        self.tile_stddev_threshold = float(
            self.cfg['monitoring']['tile_stddev_threshold'])

        # Load parameters for debris detection from config
        self.debris_detection_method = int(
            self.cfg['debris']['detection_method'])
        self.debris_roi_min_quadrant_area = int(
            self.cfg['debris']['min_quadrant_area'])
        self.mean_diff_threshold = float(
            self.cfg['debris']['mean_diff_threshold'])
        self.stddev_diff_threshold = float(
            self.cfg['debris']['stddev_diff_threshold'])
        self.image_diff_threshold = int(
            self.cfg['debris']['image_diff_threshold'])
        self.median_filter_kernel_size = int(
            self.cfg['debris']['median_filter_kernel_size'])
        self.image_diff_hist_lower_limit = int(
            self.cfg['debris']['image_diff_hist_lower_limit'])
        self.histogram_diff_threshold = int(
            self.cfg['debris']['histogram_diff_threshold'])

        self.magc_mode = (self.cfg['sys']['magc_mode'].lower() == 'true')

    def save_to_cfg(self):
        """Save all parameters managed by image_inspector to config."""
        self.cfg['monitoring']['mean_lower_limit'] = str(self.mean_lower_limit)
        self.cfg['monitoring']['mean_upper_limit'] = str(self.mean_upper_limit)
        self.cfg['monitoring']['stddev_lower_limit'] = str(
            self.stddev_lower_limit)
        self.cfg['monitoring']['stddev_upper_limit'] = str(
            self.stddev_upper_limit)
        self.cfg['monitoring']['tile_list'] = json.dumps(
            self.monitoring_tile_list)
        self.cfg['monitoring']['tile_mean_threshold'] = str(
            self.tile_mean_threshold)
        self.cfg['monitoring']['tile_stddev_threshold'] = str(
            self.tile_stddev_threshold)
        self.cfg['debris']['detection_method'] = str(
            self.debris_detection_method)
        self.cfg['debris']['min_quadrant_area'] = str(
            self.debris_roi_min_quadrant_area)
        self.cfg['debris']['mean_diff_threshold'] = str(
            self.mean_diff_threshold)
        self.cfg['debris']['stddev_diff_threshold'] = str(
            self.stddev_diff_threshold)
        self.cfg['debris']['image_diff_threshold'] = str(
            self.image_diff_threshold)
        self.cfg['debris']['median_filter_kernel_size'] = str(
            self.median_filter_kernel_size)
        self.cfg['debris']['image_diff_hist_lower_limit'] = str(
            self.image_diff_hist_lower_limit)
        self.cfg['debris']['histogram_diff_threshold'] = str(
            self.histogram_diff_threshold)

    def process_tile(self, filename, grid_index, tile_index, slice_counter):
        img = None
        mean, stddev = 0, 0
        range_test_passed, slice_by_slice_test_passed = False, False
        frozen_frame_error = False
        grab_incomplete = False
        load_error = False
        load_exception = ''
        tile_selected = False

<<<<<<< HEAD
        if (self.cfg['sys']['magc_mode'] == 'True'
            and psutil.virtual_memory()[2] > 50):
            print('### WARNING ### Memory usage '
                + str(psutil.virtual_memory()[2])
                + ' too high. The tiles are not checked any more')

=======
        # Skip tests in MagC mode if memory usage too high
        # TODO: Look into this
        if self.magc_mode and psutil.virtual_memory()[2] > 50:
            print('### WARNING ### Memory usage '
                  + str(psutil.virtual_memory()[2])
                  + ' too high. Tile checks will be skipped.')
>>>>>>> 930f2a23
            range_test_passed, slice_by_slice_test_passed = True, True
            frozen_frame_error = False
            grab_incomplete = False
            load_error = False
            tile_selected = True
            return (np.zeros((1000,1000)), mean, stddev,
                    range_test_passed, slice_by_slice_test_passed,
                    tile_selected,
                    load_error, grab_incomplete, frozen_frame_error)
<<<<<<< HEAD
=======
        # End of MagC-specific code
>>>>>>> 930f2a23

        try:
            img = Image.open(filename)
        except Exception as e:
            load_exception = str(e)
            load_error = True
        if not load_error:
            img = np.array(img)
            height, width = img.shape[0], img.shape[1]

            tile_key = ('g' + str(grid_index).zfill(utils.GRID_DIGITS)
                        + '_' + 't' + str(tile_index).zfill(utils.TILE_DIGITS))
            tile_key_short = str(grid_index) + '.' + str(tile_index)

            # Save preview image
            img_tostring = img.tostring()
            preview_img = Image.frombytes(
                'L', (width, height),
                img_tostring).resize((512, 384), resample=2)
<<<<<<< HEAD
            preview_img.save(os.path.join(
                self.base_dir, 'workspace', tile_key + '.png'))

            # calculate mean and stddev:
=======
            # Convert to QPixmap and save in grid_manager
            self.gm[grid_index][tile_index].preview_img = QPixmap.fromImage(
                ImageQt(preview_img))

            # Calculate mean and stddev
>>>>>>> 930f2a23
            mean = np.mean(img)
            stddev = np.std(img)
            # Compare with previous mean and std to check for frozen frame
            # error in SmartSEM
            if self.prev_img_mean_stddev == [mean, stddev]:
                frozen_frame_error = True
            else:
                frozen_frame_error = False
                self.prev_img_mean_stddev = [mean, stddev]

            # Was complete image grabbed? Test if first or final line of image
            # is black/white/uniform greyscale (bug in SmartSEM)
            first_line = img[0:1,:]
            final_line = img[height-1:height,:]
            grab_incomplete = (np.min(first_line) == np.max(first_line) or
                               np.min(final_line) == np.max(final_line))

            # Save reslice line in memory. Take a 400-px line from the centre
            # of the image. This works for all frame resolutions.
            img_reslice_line = img[int(height/2):int(height/2)+1,
                int(width/2)-200:int(width/2)+200]
            self.tile_reslice_line[tile_key] = (img_reslice_line)

            # Save mean and std in memory. Add key to dictionary if tile is new.
            if not tile_key in self.tile_means:
                self.tile_means[tile_key] = []
            # Save mean and stddev in tile list
            if len(self.tile_means[tile_key]) > 1:
                # Remove the oldest entry
                self.tile_means[tile_key].pop(0)
            # Add the newest
            self.tile_means[tile_key].append((slice_counter, mean))

            if not tile_key in self.tile_stddevs:
                self.tile_stddevs[tile_key] = []
            if len(self.tile_stddevs[tile_key]) > 1:
                self.tile_stddevs[tile_key].pop(0)
            self.tile_stddevs[tile_key].append((slice_counter, stddev))

            if (tile_key_short in self.monitoring_tile_list
                or 'all' in self.monitoring_tile_list):
                if len(self.tile_means[tile_key]) > 1:
                    diff_mean = abs(self.tile_means[tile_key][0][1]
                                    - self.tile_means[tile_key][1][1])
                else:
                    diff_mean = 0

                if len(self.tile_stddevs[tile_key]) > 1:
                    diff_stddev = abs(self.tile_stddevs[tile_key][0][1]
                                      - self.tile_stddevs[tile_key][1][1])
                else:
                    diff_stddev = 0
                slice_by_slice_test_passed = (
                    (diff_mean <= self.tile_mean_threshold)
                    and (diff_stddev <= self.tile_stddev_threshold))
            else:
                slice_by_slice_test_passed = None

            # Perform range test
            range_test_passed = (
                (self.mean_lower_limit <= mean <= self.mean_upper_limit) and
                (self.stddev_lower_limit <= stddev <= self.stddev_upper_limit))

            # Perform other tests here to decide whether tile is selected for
            # acquisition or discarded:
            # ...
            tile_selected = True

            del img_tostring
            del preview_img
            del first_line
            del final_line

        return (img, mean, stddev,
                range_test_passed, slice_by_slice_test_passed, tile_selected,
                load_error, load_exception, grab_incomplete, frozen_frame_error)

    def save_tile_stats(self, base_dir, grid_index, tile_index, slice_counter):
        """Write mean and SD of specified tile to disk."""
        success = True
        error_msg = ''
        tile_key = ('g' + str(grid_index).zfill(utils.GRID_DIGITS)
                    + '_' + 't' + str(tile_index).zfill(utils.TILE_DIGITS))
        if tile_key in self.tile_means and tile_key in self.tile_stddevs:
            stats_filename = os.path.join(
                base_dir, 'meta', 'stats', tile_key + '.dat')
            # Append to existing file or create new file
            try:
                with open(stats_filename, 'a') as file:
                    file.write(str(slice_counter).zfill(utils.SLICE_DIGITS)
                               + ';' + str(self.tile_means[tile_key][-1][1])
                               + ';' + str(self.tile_stddevs[tile_key][-1][1])
                               + '\n')
            except Exception as e:
                success = False  # writing to disk failed
                error_msg = str(e)
        else:
            success = False  # mean/SD not available
            error_msg = 'Mean/StdDev of specified tile not found.'
        return success, error_msg

    def save_tile_reslice(self, base_dir, grid_index, tile_index):
        """Write reslice line of specified tile to disk."""
        tile_key = ('g' + str(grid_index).zfill(utils.GRID_DIGITS)
                    + '_' + 't' + str(tile_index).zfill(utils.TILE_DIGITS))
        success = True
        error_msg = ''
        if (tile_key in self.tile_reslice_line
            and self.tile_reslice_line[tile_key].shape[1] == 400):
            reslice_filename = os.path.join(
                base_dir, 'workspace', 'reslices', 'r_' + tile_key + '.png')
            reslice_img = None
            # Open reslice file if it exists and save updated reslice
            try:
                if os.path.isfile(reslice_filename):
                    reslice_img = np.array(Image.open(reslice_filename))
                if reslice_img is not None and reslice_img.shape[1] == 400:
                    new_reslice_img = np.concatenate(
                        (reslice_img, self.tile_reslice_line[tile_key]))
                    imwrite(reslice_filename, new_reslice_img)
                else:
                    imwrite(reslice_filename, self.tile_reslice_line[tile_key])
            except Exception as e:
                success = False  # couldn't write to disk
                error_msg = str(e)
        else:
            success = False  # no new reslice line available
            error_msg = 'Could not update reslice image for specified tile.'
        return success, error_msg

    def process_ov(self, filename, ov_index, slice_counter):
        """Load overview image from disk and perform standard tests."""
        ov_img = None
        mean, stddev = 0, 0
        load_error = False
        load_exception = ''
        grab_incomplete = False
        range_test_passed = False

        # Try to load OV from disk
        try:
            ov_img = Image.open(filename)
        except Exception as e:
            load_error = True
            load_exception = str(e)

        if not load_error:
            ov_img = np.array(ov_img)
            height, width = ov_img.shape[0], ov_img.shape[1]

            # Was complete image grabbed? Test if final line of image is black
            final_line = ov_img[height-1:height,:]
            grab_incomplete = (np.min(final_line) == np.max(final_line))

            if not (ov_index in self.ov_images):
                self.ov_images[ov_index] = []
            if len(self.ov_images[ov_index]) > 1:
                # Only keep the current and the previous OV
                self.ov_images[ov_index].pop(0)
            self.ov_images[ov_index].append((slice_counter, ov_img))

            # Calculate mean and standard deviation:
            mean = np.mean(ov_img)
            stddev = np.std(ov_img)

            # Save mean and stddev in lists:
            if not (ov_index in self.ov_means):
                self.ov_means[ov_index] = []
            if len(self.ov_means[ov_index]) > 1:
                self.ov_means[ov_index].pop(0)
            self.ov_means[ov_index].append(mean)

            if not (ov_index in self.ov_stddevs):
                self.ov_stddevs[ov_index] = []
            if len(self.ov_stddevs[ov_index]) > 1:
                self.ov_stddevs[ov_index].pop(0)
            self.ov_stddevs[ov_index].append(stddev)

            # Save reslice line in memory. Take a 400-px line from the centre
            # of the image. This works for all frame resolutions.
            # Only saved to disk later if OV accepted.
            self.ov_reslice_line[ov_index] = (
                ov_img[int(height/2):int(height/2)+1,
                       int(width/2)-200:int(width/2)+200])

            # Perform range check
            range_test_passed = (
                (self.mean_lower_limit <= mean <= self.mean_upper_limit) and
                (self.stddev_lower_limit <= stddev <= self.stddev_upper_limit))

        return (ov_img, mean, stddev,
                range_test_passed, load_error, load_exception, grab_incomplete)

    def save_ov_stats(self, base_dir, ov_index, slice_counter):
        """Write mean and SD of specified overview image to disk."""
        success = True
        error_msg = ''
        if ov_index in self.ov_means and ov_index in self.ov_stddevs:
            stats_filename = os.path.join(
                base_dir, 'meta', 'stats',
                'OV' + str(ov_index).zfill(utils.OV_DIGITS) + '.dat')
            # Append to existing file or create new file
            try:
                with open(stats_filename, 'a') as file:
                    file.write(str(slice_counter) + ';'
                               + str(self.ov_means[ov_index][-1]) + ';'
                               + str(self.ov_stddevs[ov_index][-1]) + '\n')
            except Exception as e:
                success = False  # couldn't write to disk
                error_msg = str(e)
        else:
            success = False  # No stats available for this OV
            error_msg = 'Mean/StdDev of specified OV not found.'
        return success, error_msg

    def save_ov_reslice(self, base_dir, ov_index):
        """Write new reslice line of specified overview image to disk."""
        success = True
        error_msg = ''
        if (ov_index in self.ov_reslice_line
            and self.ov_reslice_line[ov_index].shape[1] == 400):
            reslice_filename = os.path.join(
                base_dir, 'workspace', 'reslices',
                'r_OV' + str(ov_index).zfill(utils.OV_DIGITS) + '.png')
            reslice_img = None
            # Open reslice file if it exists and save updated reslice
            try:
                if os.path.isfile(reslice_filename):
                    reslice_img = np.array(Image.open(reslice_filename))
                if reslice_img is not None and reslice_img.shape[1] == 400:
                    new_reslice_img = np.concatenate(
                        (reslice_img, self.ov_reslice_line[ov_index]))
                    imwrite(reslice_filename, new_reslice_img)
                else:
                    imwrite(reslice_filename, self.ov_reslice_line[ov_index])
            except Exception as e:
                success = False
                error_msg = str(e)
        else:
            success = False
            error_msg = 'Could not update reslice image for specified OV.'
        return success, error_msg

    def detect_debris(self, ov_index):
        debris_detected = False
        msg = 'CTRL: No debris detection method selected.'
        ov_roi = [None, None]
        # Crop to current debris detection area
        top_left_px, top_left_py, bottom_right_px, bottom_right_py = (
            self.ovm[ov_index].debris_detection_area)
        for i in range(2):
            ov_img = self.ov_images[ov_index][i][1]
            ov_roi[i] = ov_img[top_left_py:bottom_right_py,
                               top_left_px:bottom_right_px]
        height, width = ov_roi[0].shape

        if self.debris_detection_method == 0:
            # Calculate the maximum difference in mean and stddev across
            # four quadrants and full ROI.
            means = {}
            stddevs = {}
            max_diff_mean = 0
            max_diff_stddev = 0
            area_height = bottom_right_py - top_left_py
            area_width = bottom_right_px - top_left_px
            quadrant_area = (area_height * area_width)/4

            for i in range(2):
                quadrant1 = ov_roi[i][0:int(area_height/2),
                                      0:int(area_width/2)]
                quadrant2 = ov_roi[i][0:int(area_height/2),
                                      int(area_width/2):area_width]
                quadrant3 = ov_roi[i][int(area_height/2):area_height,
                                      0:int(area_width/2)]
                quadrant4 = ov_roi[i][int(area_height/2):area_height,
                                      int(area_width/2):int(area_width)]
                means[i] = [np.mean(quadrant1), np.mean(quadrant2),
                            np.mean(quadrant3), np.mean(quadrant4),
                            np.mean(ov_roi[i])]
                stddevs[i] = [np.std(quadrant1), np.std(quadrant2),
                              np.std(quadrant3), np.std(quadrant4),
                              np.std(ov_roi[i])]

            if quadrant_area < self.debris_roi_min_quadrant_area:
                # Use only full ROI if ROI too small for quadrants
                start_i = 4
                var_str = 'OV ROI (no quadrants)'
            else:
                # Use four quadrants and ROI for comparisons
                start_i = 0
                var_str = 'OV quadrants'
            for i in range(start_i, 5):
                diff_mean_i = abs(means[1][i] - means[0][i])
                if diff_mean_i > max_diff_mean:
                    max_diff_mean = diff_mean_i
                diff_stddev_i = abs(stddevs[1][i] - stddevs[0][i])
                if diff_stddev_i > max_diff_stddev:
                    max_diff_stddev = diff_stddev_i

            msg = ('CTRL: ' + var_str
                   + ': max. diff_M: {0:.2f}'.format(max_diff_mean)
                   + '; max. diff_SD: {0:.2f}'.format(max_diff_stddev))

            debris_detected = ((max_diff_mean > self.mean_diff_threshold) or
                               (max_diff_stddev > self.stddev_diff_threshold))

        elif self.debris_detection_method == 1:
            # Compare the histogram count from the difference image to user-
            # specified threshold.

            # Apply median filter to denoise images
            ov_curr = medfilt2d(ov_roi[1], self.median_filter_kernel_size)
            ov_prev = medfilt2d(ov_roi[0], self.median_filter_kernel_size)

            # Pixel difference. Recast as int16 before subtraction
            ov_curr = ov_curr.astype(np.int16)
            ov_prev = ov_prev.astype(np.int16)
            ov_diff_img = np.absolute(np.subtract(ov_curr, ov_prev))
            # Histogram of difference image
            diff_histogram, bin_edges = np.histogram(ov_diff_img, 256, [0, 256])
            # Compute sum for counts above lower limit
            diff_sum = 0
            for i in range(self.image_diff_hist_lower_limit, 256):
                diff_sum += diff_histogram[i]
            threshold = self.image_diff_threshold * height * width / 1e6
            msg = ('CTRL: OV: image_diff_hist_sum: ' + str(diff_sum)
                   + ' (curr. threshold: ' + str(int(threshold)) + ')')
            debris_detected = (diff_sum > threshold)

        else:
            # Compare histograms directly (this is not very effective,
            # for testing purposes.)
            hist_diff_sum = 0
            # Histogram from previous OV:
            hist1, bin_edges = np.histogram(ov_roi[0], 256, [0, 256])
            # Histogram from current OV
            hist2, bin_edges = np.histogram(ov_roi[1], 256, [0, 256])
            for i in range(256):
                hist_diff_sum += abs(hist1[i] - hist2[i])
            threshold = self.histogram_diff_threshold * height * width / 1e6

            msg = ('CTRL: OV: hist_diff_sum: ' + str(hist_diff_sum)
                   + ' (curr. threshold: ' + str(int(threshold)) + ')')
            debris_detected = (hist_diff_sum > threshold)

        return debris_detected, msg

    def discard_last_ov(self, ov_index):
        if self.ov_means and self.ov_stddevs:
            # Delete last entries in means/stddevs list
            self.ov_means[ov_index].pop()
            self.ov_stddevs[ov_index].pop()
        if self.ov_images:
            # Delete last image
            self.ov_images[ov_index].pop()

    def reset_tile_stats(self):
        self.tile_means = {}
        self.tile_stddevs = {}
        self.tile_reslice_line = {}<|MERGE_RESOLUTION|>--- conflicted
+++ resolved
@@ -118,21 +118,12 @@
         load_exception = ''
         tile_selected = False
 
-<<<<<<< HEAD
-        if (self.cfg['sys']['magc_mode'] == 'True'
-            and psutil.virtual_memory()[2] > 50):
-            print('### WARNING ### Memory usage '
-                + str(psutil.virtual_memory()[2])
-                + ' too high. The tiles are not checked any more')
-
-=======
         # Skip tests in MagC mode if memory usage too high
         # TODO: Look into this
         if self.magc_mode and psutil.virtual_memory()[2] > 50:
             print('### WARNING ### Memory usage '
                   + str(psutil.virtual_memory()[2])
                   + ' too high. Tile checks will be skipped.')
->>>>>>> 930f2a23
             range_test_passed, slice_by_slice_test_passed = True, True
             frozen_frame_error = False
             grab_incomplete = False
@@ -142,10 +133,7 @@
                     range_test_passed, slice_by_slice_test_passed,
                     tile_selected,
                     load_error, grab_incomplete, frozen_frame_error)
-<<<<<<< HEAD
-=======
         # End of MagC-specific code
->>>>>>> 930f2a23
 
         try:
             img = Image.open(filename)
@@ -165,18 +153,11 @@
             preview_img = Image.frombytes(
                 'L', (width, height),
                 img_tostring).resize((512, 384), resample=2)
-<<<<<<< HEAD
-            preview_img.save(os.path.join(
-                self.base_dir, 'workspace', tile_key + '.png'))
-
-            # calculate mean and stddev:
-=======
             # Convert to QPixmap and save in grid_manager
             self.gm[grid_index][tile_index].preview_img = QPixmap.fromImage(
                 ImageQt(preview_img))
 
             # Calculate mean and stddev
->>>>>>> 930f2a23
             mean = np.mean(img)
             stddev = np.std(img)
             # Compare with previous mean and std to check for frozen frame
